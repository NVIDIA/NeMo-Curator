# Copyright (c) 2025, NVIDIA CORPORATION.  All rights reserved.
#
# Licensed under the Apache License, Version 2.0 (the "License");
# you may not use this file except in compliance with the License.
# You may obtain a copy of the License at
#
#     http://www.apache.org/licenses/LICENSE-2.0
#
# Unless required by applicable law or agreed to in writing, software
# distributed under the License is distributed on an "AS IS" BASIS,
# WITHOUT WARRANTIES OR CONDITIONS OF ANY KIND, either express or implied.
# See the License for the specific language governing permissions and
# limitations under the License.

import warnings
from dataclasses import dataclass, field
from typing import List, Optional

import yaml

from nemo_curator.cache import Cache


@dataclass
class BaseConfig:
    @classmethod
    def from_yaml(cls, file_path: str):
        with open(file_path, "r") as file:
            yaml_dict = yaml.safe_load(file)
        return cls(**yaml_dict)


@dataclass
class FuzzyDuplicatesConfig(BaseConfig):
    """
    Configuration for MinHash-based fuzzy duplicates detection.

    Parameters
    ----------
    cache_dir: If specified, directory to store deduplication intermediates, such as
        minhashes, buckets, etc. If None, we check if a cache_dir has been initialized
        with Cache().get_cache_directory(). Default is None.
    profile_dir: If specified, directory to write Dask profile. Default is None.
    id_field: Column in the dataset denoting document ID. Default is "id".
    text_field: Column in the dataset denoting document content. Default is "text".
    perform_removal: Boolean value to specify whether calling the module should remove
        the duplicates from the original dataset, or return the list of IDs denoating
        duplicates. Default is False.
    seed: Seed for minhash permutations. Default is 42.
    char_ngrams: Size of character n-gram shingles used in minhash computation.
        Default is 5.
    num_buckets: Number of bands or buckets to use during Locality Sensitive Hashing.
        Default is 20.
    hashes_per_bucket: Number of hashes per bucket/band. Default is 13.
    use_64_bit_hash: Whether to use a 32bit or 64bit hash function for minhashing.
        Default is False.
    buckets_per_shuffle: Number of bands/buckets to shuffle concurrently. Larger values
        process larger batches by processing multiple bands but might lead to memory
        pressures and related errors. Default is 1.
    false_positive_check: Whether to run a check to look for false positives within
        buckets. Note: This is a computationally expensive step. Default is False.
    num_anchors: Number of documents per bucket to use as reference for computing
        Jaccard pairs within that bucket to identify false positives. Default is 2.
    jaccard_threshold: The Jaccard similariy threshold to consider a document a near
        duplicate during false positive evaluations. Default is 0.8.
    bucket_mapping_blocksize: Default is 256.
    parts_per_worker: Default is 1.
    bucket_parts_per_worker: Default is 8.
    """

    # General config
    cache_dir: Optional[str] = None
    profile_dir: Optional[str] = None
    id_field: str = "id"
    text_field: str = "text"
    perform_removal: bool = False

    # Minhash + LSH config
    seed: int = 42
    char_ngrams: int = 24
    num_buckets: int = 20
    hashes_per_bucket: int = 13
    use_64_bit_hash: bool = False
    buckets_per_shuffle: int = 1

    false_positive_check: bool = False
    # Only required for false positive check
    num_anchors: Optional[int] = None
    jaccard_threshold: Optional[float] = None
    bucket_mapping_blocksize: Optional[int] = None
    parts_per_worker: Optional[int] = None
    bucket_parts_per_worker: Optional[int] = None

    def __post_init__(self):
        self.num_hashes = self.num_buckets * self.hashes_per_bucket

        false_positive_defaults = {
            "num_anchors": 2,
            "jaccard_threshold": 0.8,
            "bucket_mapping_blocksize": 256,
            "parts_per_worker": 1,
            "bucket_parts_per_worker": 8,
        }

        if self.false_positive_check:
            warnings.warn(
                "Identifying false positives during Minhash deduplication is "
                "computationally expensive. For improved performance consider setting "
                "this to False."
            )

            for arg, default in false_positive_defaults.items():
                if getattr(self, arg) is None:
                    setattr(self, arg, default)

            if self.num_anchors <= 0:
                raise ValueError("Number of anchors must be greater than 0.")

            if self.num_anchors > 2:
                warnings.warn(
                    "Using a higher number of anchor documents might lead to higher memory "
                    "footprint and might impact performance.",
                    category=UserWarning,
                )

            if not 0 <= self.jaccard_threshold <= 1:
                raise ValueError("Jaccard threshold must be between [0, 1].")

        else:
            if self.char_ngrams < 20:
                warnings.warn(
                    "Using a small char_ngrams value might lead to a large number (~5%) of false positives during deduplication."
                    " Using a value of at least 20 for char_ngrams is recommended."
                )

            unused_false_positive_args = [
                arg
                for arg in false_positive_defaults.keys()
                if getattr(self, arg) is not None
            ]

            if unused_false_positive_args:
                warnings.warn(
                    f"False positive check is disabled. Unused arguments {unused_false_positive_args} will be ignored.",
                    category=UserWarning,
                )

        if not 1 <= self.buckets_per_shuffle <= self.num_buckets:
            raise ValueError("Buckets per shuffle must be between [1, num_buckets].")

        if self.cache_dir is None:
            cache_dir = Cache().get_cache_directory()
            if cache_dir is None:
                raise ValueError(
                    "Finding fuzzy duplicates requires a cache directory accessible via "
                    "all workers to store intermediates. Please use "
                    "Cache(cache_dir=...) or FuzzyDuplicatesConfig(cache_dir=...) to "
                    "set the cache directory."
                )
            else:
                self.cache_dir = cache_dir

        if not self.perform_removal:
            warnings.warn(
                "In future releases (starting with 0.8.0) the default will be True."
            )


@dataclass
class SemDedupConfig(BaseConfig):
    """
    Configuration for Semantic Deduplication.

    Attributes:
<<<<<<< HEAD
        cache_dir (Optional[str]): If specified, directory to store cache.
            If None, we check if a cache_dir has been initialized with Cache().get_cache_directory().
            Default is None.
        profile_dir (Optional[str]): If specified, directory to write Dask profile.
            Default is None.
        num_files (int): Number of files. Default is -1, meaning all files.
        embeddings_save_loc (str): Location to save embeddings.
            Default is "embeddings".
=======
        cache_dir (str): Directory to store cache.
        profile_dir (Optional[str]): If specified, directory to write Dask profile.
            Default is None.
        num_files (int): Number of files. Default is -1, meaning all files.

>>>>>>> 0158d93f
        embedding_model_name_or_path (str): Model name or path for embeddings.
            Default is "sentence-transformers/all-MiniLM-L6-v2".
        embedding_batch_size (int): Initial batch size for processing embeddings.
            Default is 128.
<<<<<<< HEAD
        embedding_pooling_strategy (str): Strategy for pooling embeddings, either
            "mean_pooling" or "last_token". Default is "mean_pooling".
        write_embeddings_to_disk (bool): If True, saves the embeddings to disk.
            We recommend setting this to False when you have a delayed pipeline.
            Setting it to False can lead to more memory overhead. Default is True.
        clustering_save_loc (str): Location to save clustering results.
            Default is "clustering_results".
        n_clusters (int): Number of clusters. Default is 1000.
        max_iter (int): Maximum iterations for clustering. Default is 100.
        kmeans_with_cos_dist (bool): Whether or not to use KMeans with cosine distance.
            Default is False.
        which_to_keep (str): Method to determine which duplicates to keep.
            Default is "hard".
        sim_metric (str): Similarity metric for deduplication.
            Default is "cosine".
        eps_thresholds (List[float]): Epsilon thresholds to calculate if semantically
            similar or not.
        eps_to_extract (float): Epsilon value to extract deduplicated data.
            Default is 0.1.
=======
        embeddings_save_loc (str): Location to save embeddings.
            Default is "embeddings".
        embedding_max_mem_gb (int): Maximum memory usage in GB for the embedding process.
            If None, it defaults to the available GPU memory minus 4 GB.
        embedding_pooling_strategy (str): Strategy for pooling embeddings, either
            "mean_pooling" or "last_token". Default is "mean_pooling".
        embedding_column (str): The column name that stores the embeddings.
            Default is "embeddings".
        write_embeddings_to_disk (bool): If True, saves the embeddings to disk.
            We recommend setting this to False when you have a delayed pipeline.
            Setting it to False can lead to more memory overhead. Default is True.
        write_to_filename (bool): If True, saves the embeddings to the same filename as input files.
            Default False.

        max_iter (int): Maximum iterations for clustering. Default is 100.
        n_clusters (int): Number of clusters. Default is 1000.
        clustering_save_loc (str): Location to save clustering results.
            Default is "clustering_results".
        sim_metric (str): Similarity metric for deduplication.
            Default is "cosine".
        which_to_keep (str): Method to determine which duplicates to keep.
            Default is "hard".
        sort_clusters (bool): Whether to sort clusters. Default is True.
        kmeans_with_cos_dist (bool): Whether or not to use KMeans with cosine distance.
            Default is False.
        clustering_input_partition_size (str): The size of data partition with which to run KMeans.
            Default is "2gb".

        eps_thresholds (List[float]): Epsilon thresholds to calculate if semantically
            similar or not. Default is [0.01, 0.001].
        eps_to_extract (float): Epsilon value to extract deduplicated data.
            Default is 0.01.
>>>>>>> 0158d93f
    """

    cache_dir: str = None
    profile_dir: Optional[str] = None
    num_files: int = -1

    # Embeddings
    embedding_model_name_or_path: str = "sentence-transformers/all-MiniLM-L6-v2"
    embedding_batch_size: int = 128
    embeddings_save_loc: str = "embeddings"
    embedding_max_mem_gb: Optional[int] = None
    # Options: "mean_pooling", "last_token"
    embedding_pooling_strategy: str = "mean_pooling"
    embedding_column: str = "embeddings"
    write_embeddings_to_disk: bool = True
    write_to_filename: bool = False

<<<<<<< HEAD
    # ClusteringModel
    clustering_save_loc: str = "clustering_results"
    n_clusters: int = 1000
    max_iter: int = 100
    kmeans_with_cos_dist: bool = False

    # SemanticClusterLevelDedup
    which_to_keep: str = "hard"
=======
    # Clustering
    max_iter: int = 100
    n_clusters: int = 1000
    clustering_save_loc: str = "clustering_results"
>>>>>>> 0158d93f
    sim_metric: str = "cosine"
    which_to_keep: str = "hard"
    sort_clusters: bool = True
    kmeans_with_cos_dist: bool = False
    clustering_input_partition_size: str = "2gb"

    # SemDedup
    eps_thresholds: List[float] = field(default_factory=lambda: [0.01, 0.001])
    eps_to_extract: float = 0.01

    def __post_init__(self):
        if self.cache_dir is None:
            cache_dir = Cache().get_cache_directory()
            if cache_dir is None:
                raise ValueError(
                    "Finding semantic duplicates requires a cache directory accessible "
                    "via all workers to store intermediates. Please use "
                    "Cache(cache_dir=...) or SemDedupConfig(cache_dir=...) to "
                    "set the cache directory."
                )
            else:
                self.cache_dir = cache_dir

        if self.eps_to_extract not in self.eps_thresholds:
            raise ValueError(
                f"Epsilon to extract {self.eps_to_extract} must be in eps_thresholds "
                f"{self.eps_thresholds}."
            )<|MERGE_RESOLUTION|>--- conflicted
+++ resolved
@@ -172,47 +172,17 @@
     Configuration for Semantic Deduplication.
 
     Attributes:
-<<<<<<< HEAD
         cache_dir (Optional[str]): If specified, directory to store cache.
             If None, we check if a cache_dir has been initialized with Cache().get_cache_directory().
             Default is None.
         profile_dir (Optional[str]): If specified, directory to write Dask profile.
             Default is None.
         num_files (int): Number of files. Default is -1, meaning all files.
-        embeddings_save_loc (str): Location to save embeddings.
-            Default is "embeddings".
-=======
-        cache_dir (str): Directory to store cache.
-        profile_dir (Optional[str]): If specified, directory to write Dask profile.
-            Default is None.
-        num_files (int): Number of files. Default is -1, meaning all files.
-
->>>>>>> 0158d93f
+
         embedding_model_name_or_path (str): Model name or path for embeddings.
             Default is "sentence-transformers/all-MiniLM-L6-v2".
         embedding_batch_size (int): Initial batch size for processing embeddings.
             Default is 128.
-<<<<<<< HEAD
-        embedding_pooling_strategy (str): Strategy for pooling embeddings, either
-            "mean_pooling" or "last_token". Default is "mean_pooling".
-        write_embeddings_to_disk (bool): If True, saves the embeddings to disk.
-            We recommend setting this to False when you have a delayed pipeline.
-            Setting it to False can lead to more memory overhead. Default is True.
-        clustering_save_loc (str): Location to save clustering results.
-            Default is "clustering_results".
-        n_clusters (int): Number of clusters. Default is 1000.
-        max_iter (int): Maximum iterations for clustering. Default is 100.
-        kmeans_with_cos_dist (bool): Whether or not to use KMeans with cosine distance.
-            Default is False.
-        which_to_keep (str): Method to determine which duplicates to keep.
-            Default is "hard".
-        sim_metric (str): Similarity metric for deduplication.
-            Default is "cosine".
-        eps_thresholds (List[float]): Epsilon thresholds to calculate if semantically
-            similar or not.
-        eps_to_extract (float): Epsilon value to extract deduplicated data.
-            Default is 0.1.
-=======
         embeddings_save_loc (str): Location to save embeddings.
             Default is "embeddings".
         embedding_max_mem_gb (int): Maximum memory usage in GB for the embedding process.
@@ -245,7 +215,6 @@
             similar or not. Default is [0.01, 0.001].
         eps_to_extract (float): Epsilon value to extract deduplicated data.
             Default is 0.01.
->>>>>>> 0158d93f
     """
 
     cache_dir: str = None
@@ -263,21 +232,10 @@
     write_embeddings_to_disk: bool = True
     write_to_filename: bool = False
 
-<<<<<<< HEAD
-    # ClusteringModel
-    clustering_save_loc: str = "clustering_results"
-    n_clusters: int = 1000
-    max_iter: int = 100
-    kmeans_with_cos_dist: bool = False
-
-    # SemanticClusterLevelDedup
-    which_to_keep: str = "hard"
-=======
     # Clustering
     max_iter: int = 100
     n_clusters: int = 1000
     clustering_save_loc: str = "clustering_results"
->>>>>>> 0158d93f
     sim_metric: str = "cosine"
     which_to_keep: str = "hard"
     sort_clusters: bool = True
