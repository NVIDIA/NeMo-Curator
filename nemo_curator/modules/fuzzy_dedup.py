--- conflicted
+++ resolved
@@ -60,10 +60,11 @@
     get_agg_text_bytes_df,
 )
 from nemo_curator.utils.fuzzy_dedup_utils.shuffle_utils import (
+    rearange_by_column_direct,
     text_bytes_aware_shuffle,
     write_partitioned_file,
-    rearange_by_column_direct,
 )
+
 
 class MinHash:
     """
@@ -1141,31 +1142,15 @@
                 subset_text_df = left_df_use.partitions[
                     text_part_offset:end_text_offset
                 ]
-<<<<<<< HEAD
                 merged_subset_df = merge_left_to_shuffled_right(
-                        subset_text_df,
-                        subset_bucket_df,
-                        merge_on,
+                    subset_text_df,
+                    subset_bucket_df,
+                    merge_on,
                 )
                 if os.environ["SHUFFLE_APPROACH"] == "text_bytes_aware":
                     self._logger.info("Using text_bytes_aware_shuffle")
                     output_df = text_bytes_aware_shuffle(
                         df=merged_subset_df,
-=======
-
-                try:
-                    # NOTE: If we have more text-df partitions than bucket-map
-                    # partitions, we are more likely to see an OverflowError
-
-                    subset_merged_df = merge_left_to_shuffled_right(
-                        subset_text_df,
-                        subset_bucket_df,
-                        merge_on,
-                    )
-                    # Returns a dataframe or None (when the merge is empty)
-                    output_df = text_bytes_aware_shuffle(
-                        df=subset_merged_df,
->>>>>>> 01bda477
                         partition_on=partition_on,
                         text_column=self.text_field,
                         num_workers=num_workers,
@@ -1180,9 +1165,8 @@
                         col=partition_on,
                         npartitions=merged_subset_df.npartitions,
                         ignore_index=True,
-                        excomms_default=True
+                        excomms_default=True,
                     )
-<<<<<<< HEAD
                 elif os.environ["SHUFFLE_APPROACH"] == "rearrange_second_branch":
                     self._logger.info("Using rearrange_second_branch")
                     from dask_expr._collection import new_collection
@@ -1204,6 +1188,7 @@
                 elif os.environ["SHUFFLE_APPROACH"] == "rearrange_third_branch":
                     self._logger.info("Using rearrange_third_branch")
                     from dask.dataframe.shuffle import rearrange_by_column
+
                     output_df = rearrange_by_column(
                         merged_subset_df,
                         col=partition_on,
@@ -1216,13 +1201,8 @@
                     )
                 else:
                     raise ValueError("Invalid shuffle approach")
-            
+
                 if self.int_to_str_id is not None:
-=======
-                    continue
-
-                if self.int_to_str_id is not None and output_df is not None:
->>>>>>> 01bda477
                     output_df = output_df.map_partitions(
                         int_ids_to_str, id_column=self.int_to_str_id
                     )
