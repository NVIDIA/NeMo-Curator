--- conflicted
+++ resolved
@@ -1565,36 +1565,14 @@
                 align_dataframes=False,
             )
 
-<<<<<<< HEAD
-            ddf = dd_shuffle(
-                ddf,
+            ddf = ddf.shuffle(
                 [self.left_id, self.right_id],
                 ignore_index=True,
                 shuffle_method="tasks",
             )
-            ddf = ddf.map_partitions(
-                M.drop_duplicates,
-                meta=ddf._meta,
-                enforce_metadata=False,
-                transform_divisions=False,
-                align_dataframes=False,
-            )
             ddf.to_parquet(output_path, write_index=False)
         self._logger.info(
             f"Time taken for Dedup Encoding Jaccard Pairs = {time.time() - t0}s and output written at {output_path}"
-=======
-        ddf = ddf.shuffle(
-            [self.left_id, self.right_id],
-            ignore_index=True,
-            shuffle_method="tasks",
-        )
-        ddf = ddf.map_partitions(
-            M.drop_duplicates,
-            meta=ddf._meta,
-            enforce_metadata=False,
-            transform_divisions=False,
-            align_dataframes=False,
->>>>>>> 9af8da17
         )
         return output_path
 
@@ -1644,9 +1622,6 @@
         self._logger.info(
             f"Time taken for Dedup Parsed Id = {time.time() - t0}s and output written at {dedup_parsed_id_path}"
         )
-<<<<<<< HEAD
-
-=======
         unique_docs = unique_docs.drop_duplicates(
             # Dask does not guard against split_out=0
             split_out=max(ddf.npartitions // 4, 1)
@@ -1655,7 +1630,6 @@
         unique_docs["uid"] = unique_docs["uid"].cumsum()
         unique_docs["uid"] = unique_docs["uid"] - 1
         unique_docs.to_parquet(dedup_parsed_id_path, write_index=False)
->>>>>>> 9af8da17
         return dedup_parsed_id_path
 
     def _write_encoded_jaccard_pair(self, dedup_parsed_id_path):
