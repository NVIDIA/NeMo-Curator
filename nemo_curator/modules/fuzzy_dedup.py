# Copyright (c) 2024, NVIDIA CORPORATION.  All rights reserved.
#
# Licensed under the Apache License, Version 2.0 (the "License");
# you may not use this file except in compliance with the License.
# You may obtain a copy of the License at
#
#     http://www.apache.org/licenses/LICENSE-2.0
#
# Unless required by applicable law or agreed to in writing, software
# distributed under the License is distributed on an "AS IS" BASIS,
# WITHOUT WARRANTIES OR CONDITIONS OF ANY KIND, either express or implied.
# See the License for the specific language governing permissions and
# limitations under the License.

from __future__ import annotations

import logging
import math
import os
import time
import warnings
from itertools import pairwise
from typing import List, Optional, Tuple, Union

import cudf
import cugraph.dask as dcg
import cugraph.dask.comms.comms as Comms
import cupy as cp
import dask_cudf
import numpy as np
import pandas as pd
import pyarrow as pa
from cugraph import MultiGraph
from dask import dataframe as dd
from dask.utils import M
from tqdm import tqdm

from nemo_curator.datasets import DocumentDataset
from nemo_curator.log import create_logger
from nemo_curator.modules.config import FuzzyDuplicatesConfig
from nemo_curator.modules.meta import Sequential
from nemo_curator.utils.distributed_utils import (
    get_current_client,
    get_num_workers,
    performance_report_if_with_ts_suffix,
)
from nemo_curator.utils.fuzzy_dedup_utils.id_mapping import int_ids_to_str
from nemo_curator.utils.fuzzy_dedup_utils.io_utils import (
    aggregated_anchor_docs_with_bk_read,
    get_restart_offsets,
    update_restart_offsets,
)
from nemo_curator.utils.fuzzy_dedup_utils.merge_utils import (
    extract_partitioning_index,
    filter_text_rows_by_bucket_batch,
    merge_left_to_shuffled_right,
)
from nemo_curator.utils.fuzzy_dedup_utils.output_map_utils import (
    build_partition,
    get_agg_text_bytes_df,
)
from nemo_curator.utils.fuzzy_dedup_utils.shuffle_utils import (
    text_bytes_aware_shuffle,
    write_partitioned_file,
)


class MinHash:
    """
    Computes minhash signatures of a document corpus
    """

    def __init__(
        self,
        seed: int = 42,
        num_hashes: int = 260,
        char_ngrams: int = 5,
        use_64bit_hash: bool = False,
        logger: Union[logging.LoggerAdapter, str] = "./",
        id_field: str = "id",
        text_field: str = "text",
        profile_dir: str = None,
        cache_dir: str = None,
    ):
        """
        Parameters
        ----------
        seed: Seed for minhash permutations
        num_hashes: Length of minhash signature (No. of minhash permutations)
        char_ngrams: Width of text window (in characters) while computing minhashes.
        use_64bit_hash: Whether to use a 64 bit hash function.
        logger: Existing logger to log to, or a path to a log directory.
        id_field: Column in the Dataset denoting document ID.
        text_field: Column in the Dataset denoting document content.
        profile_dir: str, Default None
          If specified directory to write dask profile
        cache_dir: str, Default None
          If specified, will compute & write id, minhash pairs to directory
        """
        self.num_hashes = num_hashes
        self.char_ngram = char_ngrams
        self.seeds = self.generate_seeds(n_seeds=self.num_hashes, seed=seed)
        self.minhash_method = self.minhash64 if use_64bit_hash else self.minhash32
        self.id_field = id_field
        self.text_field = text_field

        if cache_dir is None and profile_dir is not None:
            warnings.warn(
                "cache_dir for intermediate outputs is required to generate profiles"
            )
        self.cache_dir = cache_dir
        self.profile_dir = profile_dir

        if isinstance(logger, str):
            self._logger = create_logger(
                rank=0,
                log_file=os.path.join(logger, "Minhash.log"),
                name="Minhash",
            )
        else:
            self._logger = logger

    def generate_seeds(self, n_seeds: int = 260, seed: int = 0) -> np.ndarray:
        """
        Generate seeds for all minhash permutations based on the given seed.
        """
        gen = np.random.RandomState(seed)
        return gen.randint(0, 1e6, size=n_seeds)

    def minhash32(
        self, ser: cudf.Series, seeds: np.ndarray, char_ngram: int
    ) -> cudf.Series:
        """
        Compute 32bit minhashes based on the MurmurHash3 algorithm
        """
        if not isinstance(ser, cudf.Series):
            raise TypeError("Expected data of type cudf.Series")
        seeds = cudf.Series(seeds, dtype="uint32")
        return ser.str.minhash(seeds=seeds, width=char_ngram)

    def minhash64(
        self, ser: cudf.Series, seeds: np.ndarray, char_ngram: int
    ) -> cudf.Series:
        """
        Compute 64bit minhashes based on the MurmurHash3 algorithm
        """
        if not isinstance(ser, cudf.Series):
            raise TypeError("Expected data of type cudf.Series")
        seeds = cudf.Series(seeds, dtype="uint64")
        return ser.str.minhash64(seeds=seeds, width=char_ngram)

    def __call__(self, dataset: DocumentDataset) -> Union[str, DocumentDataset]:
        """
        Computes the MinHash Signatures for a given dataset.
        Parameters
        ----------
        dataset: DocumentDataset
        The input datset to compute MinHashes.
        Returns
        -------
        DocumentDataset containing IDs of all documents and the corresponding MinHash Signature
        """
        result = dataset.df[[self.id_field]]
        result["_minhash_signature"] = dataset.df[self.text_field].map_partitions(
            self.minhash_method,
            seeds=self.seeds,
            char_ngram=self.char_ngram,
        )

        if self.cache_dir is None:
            return DocumentDataset(result)

        t0 = time.time()
        self._logger.info("Starting execution for Minhashes")
        write_path = os.path.join(self.cache_dir, "_minhashes.parquet")
        if os.path.exists(write_path):
            warnings.warn(
                f"Output path {write_path} already exists and will be overwritten"
            )
        with performance_report_if_with_ts_suffix(self.profile_dir, "minhash-profile"):
            result.to_parquet(write_path, write_index=False, overwrite=True)
        self._logger.info(
            f"Time taken for Minhash signature computation = {time.time() - t0}s and output written at {write_path}"
        )
        return DocumentDataset(
            dask_cudf.read_parquet(write_path, blocksize="2GB", aggregate_files=True)
        )


class LSH:
    """
    Performs LSH on a MinhashSignatures
    """

    def __init__(
        self,
        cache_dir: str,
        num_hashes: int,
        num_buckets: int,
        buckets_per_shuffle: int = 1,
        logger: Union[logging.LoggerAdapter, str] = "./",
        id_fields: Union[str, list] = "id",
        minhash_field: str = "_minhash_signature",
        profile_dir: Optional[str] = None,
    ):
        """
        Parameters
        ----------
        cache_dir: str
          Needs to be specified, will compute & write duplicate id, bucket pairs to cache directory.
        num_hashes: Length of minhash signature
        num_buckets: Number of bands/buckets to create from the minhash signature.
          Hashes_per_signature = num_hashes / num_buckets
        buckets_per_shuffle: Number of bands/buckets to shuffle concurrently.
          Larger values process larger batches by processing multiple bands
          but might lead to memory pressures and related errors.
        logger: Existing logger to log to, or a path to a log directory.
        id_field: Columns in the Dataset denoting document ID.
        minhash_field: Column in the Dataset denoting minhash signature.
        profile_dir: str, Default None
          If specified directory to write dask profile
        """
        self.num_hashes = num_hashes
        self.num_buckets = num_buckets
        self.id_fields = [id_fields] if isinstance(id_fields, str) else id_fields
        self.minhash_field = minhash_field
        self.buckets_per_shuffle = buckets_per_shuffle
        self.bucket_ranges = self._generate_bucket_ranges(
            self.num_buckets, self.num_hashes
        )

        if cache_dir is None:
            raise ValueError(
                "cache_dir for intermediate outputs is required for this stage"
            )
        self.cache_dir = cache_dir
        self.profile_dir = profile_dir

        if isinstance(logger, str):
            self._logger = create_logger(
                rank=0,
                log_file=os.path.join(logger, "LSH.log"),
                name="LSH",
            )
        else:
            self._logger = logger

    def _generate_bucket_ranges(
        self, num_buckets: int, num_hashes: int
    ) -> List[List[int]]:
        """
        Generates a list of indices for the minhash ranges given num_bands &
        num_hashes.
        eg: num_bands=3, num_hashes=6
        [[0, 1], [2, 3], [4, 5]]
        """
        minhashes_per_bucket = num_hashes // num_buckets

        bucket_ranges = [
            list(
                range(
                    bucket * minhashes_per_bucket, (bucket + 1) * minhashes_per_bucket
                )
            )
            for bucket in range(num_buckets)
        ]
        return bucket_ranges

    def minhash_to_buckets(
        self,
        df: cudf.DataFrame,
        bucket_ranges: List[List[int]],
    ) -> cudf.DataFrame:
        df2 = df[self.id_fields]
        for i, h in enumerate(bucket_ranges):
            indices = cudf.Series([h]).repeat(len(df2))
            df2[f"_bucket_{i}"] = f"b{i}_" + df[self.minhash_field].list.take(
                indices
            ).hash_values(method="md5")
        return df2

    def bucket_id_to_int(
        self,
        bucket_ddf: dask_cudf.DataFrame,
        bucket_col_name: str = "bucket_id",
        start_id: int = 0,
    ) -> Tuple[dask_cudf.DataFrame, int]:
        """
        Maps bucket ids to a contigious integer range from starting from start_id.
        """
        unique_bucket_df = (
            bucket_ddf[[bucket_col_name]]
            .map_partitions(lambda x: x.drop_duplicates(ignore_index=True))
            .persist()
        )
        end_bucket_id = len(unique_bucket_df) - 1 + start_id
        unique_bucket_df["bucket_int_id"] = np.uint64(1)
        unique_bucket_df["bucket_int_id"] = unique_bucket_df["bucket_int_id"].cumsum()
        unique_bucket_df["bucket_int_id"] = (
            unique_bucket_df["bucket_int_id"] - 1 + start_id
        )
        bucket_ddf = bucket_ddf.merge(unique_bucket_df, on=[bucket_col_name])
        bucket_ddf = bucket_ddf.drop(columns=[bucket_col_name])
        bucket_ddf = bucket_ddf.rename(columns={"bucket_int_id": "_bucket_id"})
        bucket_ddf["_bucket_id"] = bucket_ddf["_bucket_id"].astype(np.uint64)
        return (bucket_ddf, end_bucket_id)

    def _minhash_to_bucket_meta(
        self, df: dask_cudf.DataFrame
    ) -> Tuple[cudf.DataFrame, int]:
        meta = df._meta_nonempty[self.id_fields]
        meta[self.minhash_field] = [np.ones(self.num_hashes)] * len(meta)
        return self.minhash_to_buckets(meta, self.bucket_ranges)

    def lsh(
        self,
        write_path: str,
        df: dask_cudf.DataFrame,
    ) -> None:
        """
        Computes buckets and writes them as parquet files to the write_path
        """
        meta = self._minhash_to_bucket_meta(df)
        df = df.map_partitions(
            self.minhash_to_buckets,
            bucket_ranges=self.bucket_ranges,
            meta=meta,
        )
        bucket_start_id = 0
        for i in range(0, self.num_buckets, self.buckets_per_shuffle):
            value_vars = [
                f"_bucket_{i}"
                for i in range(i, min(self.num_buckets, i + self.buckets_per_shuffle))
            ]
            df2 = df.melt(
                id_vars=self.id_fields, value_name="_bucket_id", value_vars=value_vars
            )[self.id_fields + ["_bucket_id"]]

            df2 = df2.shuffle(
                on=["_bucket_id"],
                ignore_index=True,
                npartitions=max(1, 2 ** math.floor(math.log2(df2.npartitions))),
            ).map_partitions(lambda x: x[x["_bucket_id"].duplicated(keep=False)])

            df2 = df2.reset_index(drop=True)
            df2, end_id = self.bucket_id_to_int(
                df2, bucket_col_name="_bucket_id", start_id=bucket_start_id
            )
            # If bucketing return empty dataframe
            if end_id < bucket_start_id:
                continue
            bucket_start_id = end_id + 1

            # Workaround for dtype mismatches with empty partitions
            dtypes = df2.dtypes.to_dict()
            df2 = df2.map_partitions(lambda x: x.astype(dtypes))

            if i == 0:
                if os.path.exists(write_path):
                    warnings.warn(
                        f"Output path {write_path} already exists and will be overwritten"
                    )
                df2.to_parquet(write_path, write_index=False, overwrite=True)
            else:
                df2.to_parquet(write_path, write_index=False, append=True)

            self._logger.info(f"Wrote data for buckets: {value_vars}")

    def __call__(self, dataset: DocumentDataset) -> DocumentDataset:
        df = dataset.df

        write_path = os.path.join(self.cache_dir, "_buckets.parquet")
        t0 = time.time()
        with performance_report_if_with_ts_suffix(self.profile_dir, f"lsh-profile"):
            self.lsh(write_path=write_path, df=df)
        self._logger.info(
            f"Time taken for LSH = {time.time() - t0}s and output written at {write_path}"
        )

        buckets_df = dask_cudf.read_parquet(write_path, split_row_groups=False)
        return DocumentDataset(buckets_df)


class FuzzyDuplicates:
    def __init__(
        self,
        config: FuzzyDuplicatesConfig,
        logger: Union[logging.LoggerAdapter, str] = "./",
    ):
        """
        Parameters
        ----------
        config: FuzzyDuplicatesConfig,
            Config options for finding FuzzyDuplicates
        logger: Existing logger to log to, or a path to a log directory.

        Returns
        -------
        DocumentDataset containing IDs of all documents and the corresponding duplicate group
        they belong to. Documents in the same group are near duplicates.
        """
        if isinstance(logger, str):
            self._logger = create_logger(
                rank=0,
                log_file=os.path.join(logger, "FuzzyDuplicates.log"),
                name="FuzzyDuplicates",
            )
        else:
            self._logger = logger

        self.config = config
        self.minhash = MinHash(
            seed=self.config.seed,
            num_hashes=self.config.num_hashes,
            char_ngrams=self.config.char_ngrams,
            use_64bit_hash=self.config.use_64_bit_hash,
            logger=self._logger,
            id_field=self.config.id_field,
            text_field=self.config.text_field,
            profile_dir=self.config.profile_dir,
            cache_dir=self.config.cache_dir,
        )
        self.lsh = LSH(
            cache_dir=self.config.cache_dir,
            num_hashes=self.config.num_hashes,
            num_buckets=self.config.num_buckets,
            buckets_per_shuffle=self.config.buckets_per_shuffle,
            logger=self._logger,
            id_fields=[self.config.id_field],
            profile_dir=self.config.profile_dir,
        )

        if self.config.false_positive_check:
            self.map_buckets = _MapBuckets(
                id_fields=[self.config.id_field],
                text_field=self.config.text_field,
                logger=self._logger,
                num_anchors=self.config.num_anchors,
            )
            self.jaccard_shuffle = _Shuffle(
                id_fields=[self.config.id_field],
                text_field=self.config.text_field,
                logger=self._logger,
                profile_dir=self.config.profile_dir,
            )
            self.jaccard_compute = JaccardSimilarity(
                id_field=self.config.id_field,
                text_field=self.config.text_field,
                ngram_width=self.config.char_ngrams,
                anchor_id_fields=[
                    f"anchor_{i}_{self.config.id_field}"
                    for i in range(self.config.num_anchors)
                ],
            )
        else:
            self.buckets_to_edges = BucketsToEdges(
                cache_dir=self.config.cache_dir,
                id_fields=self.config.id_field,
                logger=self._logger,
                profile_dir=self.config.profile_dir,
            )

        jaccard_pairs_fname = (
            "jaccard_similarity_results.parquet"
            if self.config.false_positive_check
            else "_edges.parquet"
        )
        self.connected_components = ConnectedComponents(
            cache_dir=self.config.cache_dir,
            jaccard_pairs_path=os.path.join(self.config.cache_dir, jaccard_pairs_fname),
            id_column=self.config.id_field,
            jaccard_threshold=self.config.jaccard_threshold,
            logger=self._logger,
            profile_dir=self.config.profile_dir,
        )

    def __call__(self, dataset: DocumentDataset):
        """
        Parameters
        ----------
        dataset: DocumentDataset
            The input datset to compute FuzzyDuplicates. Must contain a text and unique id field.

        Returns
        -------
        DocumentDataset containing IDs of all documents and the corresponding duplicate group
        they belong to. Documents in the same group are near duplicates.
        """

        # Minhash + LSH
        stage_num = 1
        print(f"Stage{stage_num}: Starting Minhash + LSH computation")
        minhashLSH = Sequential([self.minhash, self.lsh])
        buckets_df = minhashLSH(dataset)
        print(f"Stage{stage_num}: Minhash + LSH complete!")
        stage_num += 1

        if self.config.false_positive_check:
            # Map buckets to lower cardinality distribution
            print(f"Stage{stage_num} (False Positive Check): Starting Map_Buckets")
            t0 = time.time()
            mapped_buckets_w_anchors_path = os.path.join(
                self.config.cache_dir, "anchor_docs_with_bk.parquet"
            )
            with performance_report_if_with_ts_suffix(
                self.config.profile_dir,
                f"map_buckets",
            ):
                ddf_mapped_buckets_w_anchors = (
                    self.map_buckets.map_buckets_with_anchors(
                        documents_df=dataset.df, buckets_df=buckets_df.df
                    )
                )
                ddf_mapped_buckets_w_anchors.to_parquet(
                    mapped_buckets_w_anchors_path, write_index=False, overwrite=True
                )
            self._logger.info(
                f"Time taken for Map_buckets : {time.time() - t0}s and output written at {mapped_buckets_w_anchors_path}"
            )

            print(f"Stage{stage_num} (False Postive Check): Map_Buckets Complete!")
            stage_num += 1

            # Shuffle documents based on mapped buckets
            print(f"Stage{stage_num} (False Postive Check): Shuffle docs")
            shuffled_docs_path = os.path.join(
                self.config.cache_dir, "shuffled_docs.parquet"
            )
            self.jaccard_shuffle.shuffle_docs_on_buckets(
                documents_df=dataset.df,
                bucket_w_anchors_path=mapped_buckets_w_anchors_path,
                output_shuffled_docs_path=shuffled_docs_path,
                bucket_mapping_df_blocksize=self.config.bucket_mapping_blocksize,
                parts_per_worker=self.config.parts_per_worker,
                bucket_parts_per_worker=self.config.bucket_parts_per_worker,
            )
            print(f"Stage{stage_num} (False Postive Check): Shuffle docs complete!")
            stage_num += 1

            # jaccard comparision within buckets
            print(
                f"Stage{stage_num} (False Postive Check): Jaccard Similarity in Buckets"
            )
            jaccard_pairs_path = os.path.join(
                self.config.cache_dir, "jaccard_similarity_results.parquet"
            )
            t0 = time.time()
            with performance_report_if_with_ts_suffix(
                self.config.profile_dir,
                "jaccard-similarity",
            ):
                jaccard_pairs_df = self.jaccard_compute.jaccard_compute(
                    shuffled_docs_path=shuffled_docs_path
                )
                jaccard_pairs_df.to_parquet(
                    jaccard_pairs_path,
                    write_index=False,
                    write_metadata_file=False,
                    overwrite=True,
                )
                self._logger.info(
                    f"Time taken for Jaccard Similarity = {time.time()-t0}s and output written at {jaccard_pairs_path}"
                )

            print(
                f"Stage{stage_num} (False Postive Check): Jaccard Similarity in Buckets Complete!"
            )
            stage_num += 1

        else:
            # Map buckets to lower cardinality distribution
            print(f"Stage{stage_num}: Starting LSH Buckets to Graph edgelist")
            self.buckets_to_edges(buckets_df)
            print(f"Stage{stage_num}: Starting LSH Buckets to Graph edgelist Complete!")
            stage_num += 1

        # Connected components across buckets
        print(f"Stage{stage_num}: Connected Components across buckets")
        cc_path = os.path.join(self.config.cache_dir, "connected_components.parquet")
        self.connected_components.cc_workflow(cc_path)
        print(f"Stage{stage_num}: Connected Components across buckets complete!")
        stage_num += 1

        return DocumentDataset(dask_cudf.read_parquet(cc_path, split_row_groups=False))


class BucketsToEdges:
    """
    Maps buckets generated from LSH into an edgelist that
    can be processed further by Connected Components to find duplicate
    documents
    """

    def __init__(
        self,
        cache_dir: str = None,
        id_fields: Union[list, str] = "id",
        str_id_name: str = "id",
        bucket_field: str = "_bucket_id",
        logger: Union[logging.LoggerAdapter, str] = "./",
        profile_dir: Optional[str] = None,
    ):
        """
        Parameters
        ----------
        cache_dir: str or None
          If specified, will compute & write the edgelist to a file
        id_fields: list or str
          id fields of documents in buckets_df
        str_id_name: str
          Ignored if there is a single id field. Multiple id fields
          will be combined into a single id field with the given name.
        bucket_field: str
          Column denoting bucket ID
        num_buckets: Number of bands/buckets to create from the minhash signature.
          Hashes_per_signature = num_hashes / num_buckets
        """
        self.cache_dir = cache_dir
        self.id_fields = [id_fields] if isinstance(id_fields, str) else id_fields
        self.str_id_name = str_id_name if len(self.id_fields) > 1 else self.id_fields[0]
        self.output_ids = [f"{self.str_id_name}_x", f"{self.str_id_name}_y"]
        self.bucket_field = bucket_field
        self.profile_dir = profile_dir
        if isinstance(logger, str):
            self._logger = create_logger(
                rank=0,
                log_file=os.path.join(logger, "Buckets_to_Edges.log"),
                name="Buckets_to_Edges",
            )
        else:
            self._logger = logger

    @staticmethod
    def _combine_multiple_ids(
        input_df: cudf.DataFrame, input_id_fields: list, output_id_field: str
    ) -> cudf.DataFrame:
        if output_id_field in input_df.columns:
            raise ValueError(
                f"Input df already contains column named: {output_id_field}"
            )

        output_df = input_df.copy()[input_df.columns.difference(input_id_fields)]

        output_df[output_id_field] = input_df[input_id_fields[0]].astype(str)
        for input_field in input_id_fields[1:]:
            output_df[output_id_field] = output_df[output_id_field] = (
                input_df[input_id_fields[0]].astype(str)
                + "-"
                + input_df[input_field].astype(str)
            )

        return output_df

    def buckets_to_edges(
        self,
        buckets_df: cudf.DataFrame,
    ) -> cudf.DataFrame:

        grouped_buckets = (
            buckets_df.groupby(self.bucket_field)[self.str_id_name]
            .agg(list)
            .list.sort_values()
        )
        bucket_docs = grouped_buckets.to_arrow().to_pylist()
        edges = []
        # Create pairs of all documents within a bucket since they are near duplicates
        # Effectively create a edge list of all near duplicate documents
        for bucket_doc in bucket_docs:
            edges.extend(pairwise(bucket_doc))
        edges = pd.DataFrame(edges, columns=self.output_ids)
        edges = pa.Table.from_pandas(edges)
        result_df = cudf.DataFrame.from_arrow(edges)
        del edges
        result_df = result_df.drop_duplicates(self.output_ids).reset_index(drop=True)
        result_df["jaccard"] = np.float32(1.0)
        return result_df

    def __call__(self, dataset: DocumentDataset) -> DocumentDataset:
        buckets_df = dataset.df
        if len(self.id_fields) > 1:
            buckets_df = buckets_df.map_partitions(
                BucketsToEdges._combine_multiple_ids,
                input_id_fields=self.id_fields,
                output_id_field=self.str_id_name,
            )

        meta = [(output_id, str) for output_id in self.output_ids]
        meta.append(("jaccard", np.float32))
        edges_df = buckets_df.map_partitions(self.buckets_to_edges, meta=meta)

        if self.cache_dir is None:
            return DocumentDataset(edges_df)

        write_path = os.path.join(self.cache_dir, "_edges.parquet")
        if os.path.exists(write_path):
            warnings.warn(
                f"Output path {write_path} already exists and will be overwritten"
            )
        t0 = time.time()
        with performance_report_if_with_ts_suffix(
            self.profile_dir,
            "bucket-to-edges",
        ):
            edges_df.to_parquet(write_path, write_index=False, overwrite=True)
        self._logger.info(
            f"Time taken for Converted Buckets To Edgelist = {time.time() - t0}s and output written at {write_path}"
        )

        return DocumentDataset(
            dask_cudf.read_parquet(write_path, split_row_groups=False)
        )


class _MapBuckets:
    """
    buckets to a logical partition by using a modified bin packing algorithm.
    Combines buckets generated from LSH (typically high cardinality)
    to more coarse lower cardinality bucket groups by mapping multiple buckets
    to a logical partition using document length information and a modified bin
    packing algorithm.
    Only needed if running False Postive check to remove false positives.
    """

    def __init__(
        self,
        id_fields: Union[list, str] = "id",
        text_field: str = "text",
        bucket_field: str = "_bucket_id",
        num_anchors: int = 2,
        logger: Union[logging.LoggerAdapter, str] = "./",
    ):
        """
        id_fields: list or str
            id fields of df
        text_field: str = "text",
        bucket_column: str = "bucket_column",
        num_anchors: int = 2,
        logger: Union[logging.LoggerAdapter, str] = "./",
        """
        self.id_fields = [id_fields] if isinstance(id_fields, str) else id_fields
        self.text_field = text_field
        self.num_anchors = num_anchors
        self.bucket_field = bucket_field
        if isinstance(logger, str):
            self._logger = create_logger(
                rank=0,
                log_file=os.path.join(logger, "Map_Buckets.log"),
                name="Map_Buckets",
            )
        else:
            self._logger = logger

    @staticmethod
    def _get_output_part_ids_with_approx_equal_sum(
        bucket_text_bytes_df: cudf.DataFrame,
        max_text_bytes_per_part: int,
        buckets_column: str,
        bytes_column: str,
        output_partition_column: str,
    ) -> cudf.DataFrame:
        """
        Create a output_series that maps the ser.index into `nparts`
        so that the total sum of bucket_val_counts_df
        for each output id are all most equal and
        less than max_text_bytes_per_part
        This is used downstream for creating equal output_ids
        """
        sizes = bucket_text_bytes_df[bytes_column].values
        bucket_output_ar = build_partition(
            sizes=sizes.get(), max_size=max_text_bytes_per_part
        )
        df = cudf.DataFrame()
        df[buckets_column] = bucket_text_bytes_df[buckets_column]
        df[output_partition_column] = bucket_output_ar
        return df

    def _get_output_map_from_text_bytes_per_bucket(
        self,
        ddf_bk_text_bytes,
        bytes_column,
        output_partition_column="_output_partition_id",
    ):
        # String bytes limit for cuDF
        # https://github.com/rapidsai/cudf/issues/13733
        max_text_bytes_per_part = int(np.iinfo(np.int32).max * 3)

        self._logger.info(f"max_text_bytes_per_part = {max_text_bytes_per_part}")
        # Increasing in an attempt to prevent hitting
        # ulimits
        output_map_df_meta = cudf.DataFrame(
            {self.bucket_field: [0], output_partition_column: [1]}
        )
        output_map_df_meta = output_map_df_meta.astype(
            {self.bucket_field: np.uint64, output_partition_column: np.int32}
        )

        output_map_df = ddf_bk_text_bytes.map_partitions(
            _MapBuckets._get_output_part_ids_with_approx_equal_sum,
            max_text_bytes_per_part=max_text_bytes_per_part,
            buckets_column=self.bucket_field,
            bytes_column=bytes_column,
            output_partition_column=output_partition_column,
            meta=output_map_df_meta,
        )
        output_map_df = output_map_df.persist()
        self._logger.info(
            f"Step 1 of output_map_df of len: {len(output_map_df)} computed"
        )
        lower_bounds = (
            output_map_df[output_partition_column]
            .map_partitions(lambda s: (s.max() + 1))
            .compute()
        )
        lower_bounds = np.cumsum(lower_bounds)

        def update_id(df, lower_bound):
            df[output_partition_column] += lower_bound
            return df

        updated_parts = [
            output_map_df.get_partition(i).map_partitions(
                update_id, lower_bounds[i - 1]
            )
            for i in range(1, len(lower_bounds))
        ]
        updated_parts.append(output_map_df.get_partition(0))
        output_map_df = dask_cudf.concat(updated_parts)
        output_map_df = output_map_df.persist()
        self._logger.info(
            f"All steps of output_map_df of len: {len(output_map_df)} computed"
        )
        return output_map_df

    def _get_output_map_based_on_str_bytes(
        self, buckets_df, documents_df, bytes_column="_text_bytes"
    ):
        """
        Add output_partition_id to buckets_ddf
        """
        documents_df = documents_df.copy()
        documents_df[bytes_column] = documents_df[self.text_field].map_partitions(
            lambda s: s.str.byte_count()
        )
        n_partitions = buckets_df.npartitions
        documents_df = documents_df.drop(columns=[self.text_field]).repartition(
            npartitions=n_partitions
        )
        buckets_df = buckets_df.merge(documents_df).repartition(
            npartitions=n_partitions
        )
        del documents_df
        ddf_bk_text_bytes, agg_df_len = get_agg_text_bytes_df(
            df=buckets_df,
            agg_column=self.bucket_field,
            bytes_column=bytes_column,
            n_partitions=n_partitions,
            shuffle=True,
        )
        self._logger.info(f"Agg_df computed of length = {agg_df_len}")
        del buckets_df
        output_map_df = self._get_output_map_from_text_bytes_per_bucket(
            ddf_bk_text_bytes=ddf_bk_text_bytes,
            bytes_column=bytes_column,
        )
        return output_map_df

    def _random_select_anchor(self, buckets_df, n=2):
        """
        Randomly select `n` anchors from each bucket.
        """
        buckets_df = buckets_df.copy()
        buckets_df["_id_hash"] = buckets_df[self.id_fields].hash_values()
        buckets_df = buckets_df.sort_values([self.bucket_field, "_id_hash"])
        buckets_df["_order_in_bucket"] = buckets_df.groupby(
            self.bucket_field
        ).cumcount()
        buckets_df["is_anchor"] = buckets_df["_order_in_bucket"] < n
        for i in range(0, n):
            buckets_df[f"is_anchor_id_{i}"] = buckets_df["_order_in_bucket"] == i
        buckets_df = buckets_df.drop(columns=["_id_hash", "_order_in_bucket"], axis=1)
        buckets_df = buckets_df.reset_index(drop=True)
        buckets_df = buckets_df[buckets_df.is_anchor]
        return buckets_df

    def _add_anchor_docs(self, buckets_df, num_anchors):
        """
        Get anchor documents for each bucket.
        """
        df_anchor_bk = self._random_select_anchor(buckets_df=buckets_df, n=num_anchors)
        df_anchor_docs = None
        for i in range(num_anchors):
            df_anchor_bk_i = df_anchor_bk[df_anchor_bk[f"is_anchor_id_{i}"]][
                [self.bucket_field] + self.id_fields
            ].reset_index(drop=True)
            column_mapping = {id: f"anchor_{i}_{id}" for id in self.id_fields}
            df_anchor_bk_i = df_anchor_bk_i.rename(columns=column_mapping)
            if i == 0:
                df_anchor_docs = df_anchor_bk_i
            else:
                df_anchor_docs = df_anchor_bk_i.merge(
                    df_anchor_docs, on=[self.bucket_field], how="inner"
                )

        df_anchor_docs_with_bk = buckets_df.merge(
            df_anchor_docs, on=[self.bucket_field], how="inner"
        )
        return df_anchor_docs_with_bk

    def map_buckets_with_anchors(
        self,
        documents_df: dask_cudf.DataFrame,
        buckets_df: dask_cudf.DataFrame,
        shuffle_type: Union[str, bool, None] = "tasks",
    ) -> dask_cudf.DataFrame:
        """
        Get anchor docs with bucket info
        Args:
            input_data_paths: list of paths to input data
            input_bucket_path: path to input buckets
            text_ddf_blocksize: blocksize for text ddf
            num_files: number of files to read
            num_workers: number of workers
            shuffle_type: type of shuffle to use
        Returns:
            ddf_anchor_docs_with_bk
        """
        output_map_df = self._get_output_map_based_on_str_bytes(
            buckets_df=buckets_df, documents_df=documents_df
        )
        ddf_anchor_docs_with_bk = buckets_df.map_partitions(
            self._add_anchor_docs, num_anchors=self.num_anchors
        )
        self._logger.info("output_map_df is based on string bytes")
        ddf_anchor_docs_with_bk = ddf_anchor_docs_with_bk.merge(
            output_map_df, on=self.bucket_field
        )
        # Bucket is no longer needed
        ddf_anchor_docs_with_bk = ddf_anchor_docs_with_bk.drop(
            columns=[self.bucket_field]
        )
        # Below removes any duplicates lying around after dropping buckets
        ddf_anchor_docs_with_bk = ddf_anchor_docs_with_bk.map_partitions(
            M.drop_duplicates,
            meta=ddf_anchor_docs_with_bk._meta,
            enforce_metadata=False,
            transform_divisions=False,
            align_dataframes=False,
        )
        ddf_anchor_docs_with_bk = ddf_anchor_docs_with_bk.shuffle(
            self.id_fields,
            ignore_index=True,
            shuffle_method=shuffle_type,
        ).map_partitions(
            M.drop_duplicates,
            meta=ddf_anchor_docs_with_bk._meta,
            enforce_metadata=False,
            transform_divisions=False,
            align_dataframes=False,
        )
        del output_map_df
        return ddf_anchor_docs_with_bk


class _Shuffle:
    def __init__(
        self,
        id_fields: Union[str, list] = "id",
        text_field: str = "text",
        logger: Union[logging.LoggerAdapter, str] = "./",
        profile_dir: str = None,
        int_to_str_id: str = None,
    ):
        if isinstance(logger, str):
            self._logger = create_logger(
                rank=0,
                log_file=os.path.join(logger, "LSH.log"),
                name="LSH",
            )
        else:
            self._logger = logger

        self.id_fields = id_fields
        self.text_field = text_field
        self.profile_dir = profile_dir
        self.int_to_str_id = int_to_str_id

    def shuffle_docs_on_buckets(
        self,
        documents_df: dask_cudf.DataFrame,
        bucket_w_anchors_path: str,
        output_shuffled_docs_path: str,
        bucket_mapping_df_blocksize,
        parts_per_worker: int = 1,
        bucket_parts_per_worker: int = 8,
        partition_on: str = "_output_partition_id",
    ):
        ddf_anchor_docs_with_bk, bk_mapping = aggregated_anchor_docs_with_bk_read(
            path=bucket_w_anchors_path,
            blocksize=bucket_mapping_df_blocksize,
        )
        self._logger.info("Getting ddf_anchor_docs_with_bk completed")
        self._logger.debug(
            f"ddf_anchor_docs_with_bk.npartitions = {ddf_anchor_docs_with_bk.npartitions}"
        )
        st = time.time()
        num_workers = get_num_workers(get_current_client())
        parts_per_batch = num_workers * parts_per_worker
        self._logger.debug(f"parts_per_batch  = {parts_per_batch}")
        parts_per_bucket_batch = num_workers * bucket_parts_per_worker
        self._logger.debug(f"parts_per_bucket_batch  = {parts_per_bucket_batch}")

        dask_profile_name = (
            "suffle_docs"
            + f"-parts_per_batch-{parts_per_batch}"
            + f"-parts_per_bucket_batch-{parts_per_bucket_batch}"
        )
        documents_df = documents_df[self.id_fields + [self.text_field]]

        with performance_report_if_with_ts_suffix(self.profile_dir, dask_profile_name):
            self._batched_merge_and_write(
                left_df=documents_df,
                right_df=ddf_anchor_docs_with_bk,
                output_path=output_shuffled_docs_path,
                merge_on=self.id_fields,
                partition_on=partition_on,
                parts_per_text_batch=parts_per_batch,
                parts_per_bucket_batch=parts_per_bucket_batch,
                bk_mapping=bk_mapping,
                num_workers=num_workers,
            )
        self._logger.info(
            f"Time taken for Shuffle = {time.time()-st}s and output written at {output_shuffled_docs_path}"
        )

    def _batched_merge_and_write(
        self,
        left_df: dask_cudf.DataFrame,
        right_df: dask_cudf.DataFrame,
        output_path: str,
        merge_on: List[str],
        partition_on: str,
        parts_per_text_batch: int,
        parts_per_bucket_batch: int,
        bk_mapping,
        num_workers: int = None,
    ):
        total_text_partitions = left_df.npartitions
        total_bucket_partitions = right_df.npartitions

        # Extract global partitioning index
        left_df, global_partitioning_index = extract_partitioning_index(
            left_df,
            merge_on,
            bk_mapping,
            parts_per_bucket_batch,
            total_bucket_partitions,
        )

        # Set start offsets
        bucket_part_start_offset, text_part_start_offset = get_restart_offsets(
            output_path
        )

        # Set end offsets
        # NOTE: These end offsets are always set to the end
        # of the data. However, we may want to be able to set
        # both the start and end offsets from the command line
        # in the future.
        bucket_part_end_offset = total_bucket_partitions
        text_part_end_offset = total_text_partitions

        # Check that offsets are valid
        assert bucket_part_start_offset % parts_per_bucket_batch == 0
        assert bucket_part_end_offset > bucket_part_start_offset
        assert text_part_end_offset > text_part_start_offset

        # Initialize "retry" variables
        #
        # - retry_count: The number of successive batches that
        #     we have already performed at a reduced batch size.
        # - retry_threshold: The number of successive batches
        #     for which we should keep the batch size low
        #     before attempting the default batch size again.
        #     Every time we return to the default batch size
        #     and immediately fail, retry_threshold will double.
        parts_per_text_batch_retry = None
        retry_count, retry_threshold = 0, 1

        self._logger.info(
            f"Starting at bucket-map partition {bucket_part_start_offset}"
            f" and text-df partition {text_part_start_offset}",
        )

        for bucket_part_offset in tqdm(
            range(
                bucket_part_start_offset, bucket_part_end_offset, parts_per_bucket_batch
            )
        ):

            # Outer loop over batches of "bucket-map" partitions
            end_bucket_offset = min(
                bucket_part_offset + parts_per_bucket_batch, bucket_part_end_offset
            )
            print(
                f"\nStarted processing bucket-map partitions {bucket_part_offset} "
                f"through {end_bucket_offset} of {bucket_part_end_offset}",
                flush=True,
            )
            st_bucket = time.time()

            # Select our bucket-mapping batch
            subset_bucket_df = right_df.partitions[bucket_part_offset:end_bucket_offset]
            subset_bucket_df = subset_bucket_df.persist()

            # Filter out rows of left_df that we know cannot
            # align with any rows of subset_bucket_df
            left_df_use = filter_text_rows_by_bucket_batch(
                left_df,
                global_partitioning_index,
                bucket_part_offset,
                bucket_part_end_offset,
                total_bucket_partitions,
            )

            text_part_offset = text_part_start_offset
            while text_part_offset < text_part_end_offset:

                # Check if we are "retrying" with a smaller "parts_per_text_batch"
                if parts_per_text_batch_retry:
                    parts_per_text_batch_use = parts_per_text_batch_retry
                else:
                    st_text = time.time()
                    parts_per_text_batch_use = parts_per_text_batch
                print(f"Using {parts_per_text_batch_use} text partitions.", flush=True)

                # Select partitions for our text batch
                end_text_offset = min(
                    text_part_offset + parts_per_text_batch_use, text_part_end_offset
                )
                subset_text_df = left_df_use.partitions[
                    text_part_offset:end_text_offset
                ]

                try:
                    # NOTE: If we have more text-df partitions than bucket-map
                    # partitions, we are more likely to see an OverflowError

                    subset_merged_df = merge_left_to_shuffled_right(
                        subset_text_df,
                        subset_bucket_df,
                        merge_on,
                    )

                    output_df = text_bytes_aware_shuffle(
                        df=subset_merged_df,
                        partition_on=partition_on,
                        text_column=self.text_field,
                        num_workers=num_workers,
                    )
                    if output_df is None:
                        text_part_offset += parts_per_text_batch_use
                        continue
                except OverflowError as err:
                    # We encountered an overflow error!
                    # Let's try again with less text data
                    parts_per_text_batch_retry = int(parts_per_text_batch_use / 2)
                    if parts_per_text_batch_retry < 1:
                        raise err
                    print(
                        f"\nWe encountered an OverflowError and will retry "
                        f"the current batch with {parts_per_text_batch_retry} "
                        f"text partitions instead of {parts_per_text_batch_use}.",
                        flush=True,
                    )
                    continue

                if self.int_to_str_id is not None:
                    output_df = output_df.map_partitions(
                        int_ids_to_str, id_column=self.int_to_str_id
                    )
                batch_label = f"{end_bucket_offset}_{end_text_offset}"
                written_files = output_df.map_partitions(
                    write_partitioned_file,
                    output_path,
                    partition_on,
                    batch_label,
                    meta=cudf.Series([True]),
                )
                written_files = written_files.compute()
                update_restart_offsets(output_path, bucket_part_offset, end_text_offset)
                del output_df

                print(
                    "Text-df partition ",
                    f"{end_text_offset}/{text_part_end_offset} "
                    f"completed in {time.time()-st_text}",
                    flush=True,
                )

                # Update loop control-flow variables
                if parts_per_text_batch_use == parts_per_text_batch:
                    # We succeeded at the default batch size.
                    # Reset the retry count
                    retry_count, retry_threshold = 0, 1
                else:
                    # We succeeded at a lower batch size
                    retry_count += 1
                    if retry_count >= retry_threshold:
                        # Go back to the default text-batch size,
                        # but increase the retry_threshold in
                        # case we fail again
                        parts_per_text_batch_retry = None
                        retry_count, retry_threshold = 0, min(retry_threshold * 2, 16)
                text_part_offset += parts_per_text_batch_use

            update_restart_offsets(output_path, end_bucket_offset, end_text_offset)
            print(
                "Bucket partition ",
                f"{end_bucket_offset}/{bucket_part_end_offset} "
                f"completed in {time.time()-st_bucket}",
                flush=True,
            )

            # Need to reset text_part_start_offset to 0 after
            # a single bucket-batch pass (only matters if we are
            # breaking the bucket-mapping df into multiple batches)
            text_part_start_offset = 0


class JaccardSimilarity:
    def __init__(
        self,
        id_field="id",
        anchor_id_fields=["anchor_0_id", "anchor_1_id"],
        text_field="text",
        ngram_width=5,
    ):
        self.id_field = id_field
        self.anchor_id_fields = anchor_id_fields
        self.text_field = text_field
        self.anchor_id = f"anchor_{id_field}"
        self.left_id = f"{self.id_field}_x"
        self.right_id = f"{self.id_field}_y"
        self.ngram_width = ngram_width

    def __call__(DocumentDataset):
        raise NotImplementedError

    def jaccard_compute(self, shuffled_docs_path):
        paths = [
            entry.path
            for entry in os.scandir(shuffled_docs_path)
            if not entry.path.endswith(".txt")
        ]
        meta_df = cudf.DataFrame(
            {
                self.left_id: ["x"],
                self.right_id: ["y"],
                "jaccard": np.float32([0.0]),
            }
        )
        result_df = dd.from_map(
            self._compute_jaccard_on_1_partition, paths, meta=meta_df
        ).reset_index(drop=True)
        return result_df

    def _compute_jaccard_on_1_partition(self, path):
        try:
            df = cudf.read_parquet(path)
            pair_df = self._compute_jaccard_and_create_pair_df(df)
        except OverflowError:
            paths = [entry.path for entry in os.scandir(os.path.join(path))]
            anchor_df_str_size_ls = [
                self._get_anchor_docs_and_string_size(path) for path in paths
            ]
            anchor_df = cudf.concat(
                [anchor_doc for anchor_doc, _ in anchor_df_str_size_ls],
                ignore_index=True,
            ).drop_duplicates()
            df_str_size = [str_size for _, str_size in anchor_df_str_size_ls]
            paths = JaccardSimilarity._create_bins(
                df_str_size, np.iinfo(np.int32).max // 10
            )
            pair_dfs = []
            for path in paths:
                print(path)
                df = cudf.read_parquet(path).reset_index(drop=True)
                df = cudf.concat([df, anchor_df], ignore_index=True)
                pair_df = self._compute_jaccard_and_create_pair_df(df)
                pair_dfs.append(pair_df)
            pair_df = cudf.concat(pair_dfs, ignore_index=True)
        return pair_df

    def _get_anchor_docs_and_string_size(self, path):
        df = cudf.read_parquet(path)
        str_bytes = df[self.text_field].str.byte_count().sum()
        is_anchor_flag = df[self.id_field] == df[self.anchor_id_fields[0]]
        for anchor_id in self.anchor_id_fields[1:]:
            is_anchor_flag = is_anchor_flag | (df[self.id_field] == df[anchor_id])
        anchor_df = df[is_anchor_flag].reset_index(drop=True)
        return anchor_df, {"path": path, "str_bytes": str_bytes}

    @staticmethod
    def _create_bins(path_dicts, max_size):
        path_dicts.sort(key=lambda x: x["str_bytes"], reverse=True)
        bins, bin_sizes = [], []
        for path_d in path_dicts:
            new_path, new_size = path_d["path"], path_d["str_bytes"]
            for i, bin_size in enumerate(bin_sizes):
                if bin_size + new_size <= max_size:
                    bins[i].append(new_path)
                    bin_sizes[i] += new_size
                    new_size = 0
                    break
            if new_size:
                bins.append([new_path])
                bin_sizes.append(new_size)
        return bins

    def _compute_jaccard_and_create_pair_df(self, df):
        df = df.drop_duplicates(
            subset=[self.id_field] + self.anchor_id_fields, ignore_index=True
        )
        anchor_columns = self.anchor_id_fields
        id_field = self.id_field
        result_ls = []
        try:
            for anchor_col in anchor_columns:
                doc_df = df[[id_field, self.text_field, anchor_col]]
                doc_df = doc_df.rename(columns={anchor_col: self.anchor_id})
                doc_df = doc_df[doc_df[id_field] != doc_df[self.anchor_id]]
                anchor_df = self._get_anchor_df(df, anchor_col)
                result_df = self._compute_jaccard_pair(doc_df, anchor_df)
                result_ls.append(result_df)

            return cudf.concat(result_ls)
        except OverflowError as e:
            print(
                "Failed with  OverflowError in compute_jaccard_and_create_pair_df",
                flush=True,
            )
            print(df, flush=True)
            print("--" * 30)
            print("Error")
            print("---" * 30)
            raise e

    def _get_anchor_df(self, df, anchor_col):
        anchor_df = df[df[self.id_field] == df[anchor_col]]
        anchor_df = anchor_df.reset_index(drop=True)
        anchor_df = anchor_df[[anchor_col, self.text_field]]
        anchor_df = anchor_df.rename(columns={anchor_col: self.anchor_id})
        return anchor_df

    def _compute_jaccard_pair(self, docs_df, anchor_df):
        nrows_at_once = JaccardSimilarity._get_max_num_rows_to_process_once(
            df=docs_df, text_field=self.text_field
        )
        result_ls = []
        for i in range(0, docs_df.shape[0], nrows_at_once):
            pair_df = docs_df[i : i + nrows_at_once]
            pair_df = pair_df.merge(anchor_df, on=self.anchor_id)
            pair_df = pair_df.rename(
                columns={self.id_field: self.left_id, self.anchor_id: self.right_id}
            )
            mask = pair_df[self.left_id] != pair_df[self.right_id]
            pair_df = pair_df[mask].reset_index(drop=True)
            if len(pair_df) == 0:
                result_df = self._create_empty_jaccard_result()
            else:
                result_df = self._compute_jaccard_partition(pair_df)
            result_ls.append(result_df)
        if len(result_ls) == 0:
            return self._create_empty_jaccard_result()
        df_pair = cudf.concat(result_ls)
        return df_pair

    def _create_empty_jaccard_result(self):
        df = cudf.DataFrame()
        df[self.left_id] = "x"
        df[self.right_id] = "y"
        df["jaccard"] = np.empty(shape=0, dtype=np.float32)
        return df

    def _compute_jaccard_partition(self, df):
        text_x = f"{self.text_field}_x"
        text_y = f"{self.text_field}_y"
        df["jaccard"] = df[text_x].str.jaccard_index(df[text_y], width=self.ngram_width)
        df.drop(columns=[text_x, text_y], inplace=True)
        return df

    @staticmethod
    def _get_max_num_rows_to_process_once(df, text_field):
        nbytes = df[text_field].str.byte_count().sum()
        # Number of exmploded bytes
        exploded_bytes = nbytes * 5 * 2
        max_chars_allowed = 2_147_483_647
        byte_ratio = int(exploded_bytes) // max_chars_allowed
        if byte_ratio > 1:
            nrows_at_once = len(df) // byte_ratio
        else:
            nrows_at_once = len(df)

        nrows_at_once = max(1, nrows_at_once)
        return nrows_at_once


class ConnectedComponents:
    def __init__(
        self,
        cache_dir: str,
        jaccard_pairs_path: str,
        id_column="id",
        jaccard_threshold: float = 0.8,
        logger: Union[logging.LoggerAdapter, str] = "./",
        profile_dir: Optional[str] = None,
    ):
        self.cache_dir = cache_dir
        self.jaccard_pairs_path = jaccard_pairs_path
        self.id_column = id_column
        self.left_id = f"{id_column}_x"
        self.right_id = f"{id_column}_y"
        self.jaccard_threshold = jaccard_threshold
        self.profile_dir = profile_dir
        if isinstance(logger, str):
            self._logger = create_logger(
                rank=0,
                log_file=os.path.join(logger, "ConnectedComponents.log"),
                name="ConnectedComponents",
            )
        else:
            self._logger = logger

    def cc_workflow(self, output_path):
        deduped_parsed_id_path = self._write_dedup_parsed_id()
        encoded_jaccard_pair_path = self._write_encoded_jaccard_pair(
            deduped_parsed_id_path
        )
        deduped_encoded_jaccard_path = self._write_dedup_encoded_jaccard_pair(
            encoded_jaccard_pair_path
        )
        cc_path = self._run_connected_components(
            deduped_encoded_jaccard_path, deduped_parsed_id_path, output_path
        )
        return cc_path

    def _run_connected_components(
        self,
        deduped_encoded_jaccard_path,
        deduped_parsed_id_path,
        output_path,
    ):
        t0 = time.time()
        with performance_report_if_with_ts_suffix(
            self.profile_dir, "connected-components-run"
        ):

            Comms.initialize(p2p=False)
            df = dask_cudf.read_parquet(
                deduped_encoded_jaccard_path, blocksize="1GB", aggregate_files=True
            )
            df = df[df["jaccard"] == 1].reset_index(drop=True)

            labels_df = dask_cudf.read_parquet(deduped_parsed_id_path)
            num_nodes = len(labels_df)
            self_edge_df = labels_df[["uid"]].rename(columns={"uid": self.left_id})
            self_edge_df[self.right_id] = self_edge_df[self.left_id]

            df = df[[self.left_id, self.right_id]].astype(np.int64)
            df = dask_cudf.concat([df, self_edge_df])

            G = MultiGraph(directed=False)
            G.from_dask_cudf_edgelist(
                df, source=self.left_id, destination=self.right_id, renumber=False
            )
            result = dcg.weakly_connected_components(G)
            del G
            max_partitions = min(32, result.npartitions)
            n_components = len(
                result[["labels"]].drop_duplicates(split_out=max_partitions)
            )
            num_labels = len(result)
            labels_df = labels_df.merge(
                result, left_on=["uid"], right_on=["vertex"], how="inner"
            )
            id_columns = [self.id_column]
            labels_df = labels_df[id_columns + ["labels"]]
            labels_df = labels_df.rename(columns={"labels": "group"})
            labels_df = labels_df.persist()
            # Doing an inner merge above
            # should not change any rows

            self._logger.info(
                "Result of connected compoinents are "
                f"# of groups : {n_components}, "
                f"# of docs removed : {num_labels - n_components}, "
                f"# nodes = {num_nodes}, "
                f"# rows in labels_df = {len(labels_df)}"
            )
            assert num_nodes == len(labels_df)
            # Ensure all docs in the same group are in the same partition
            labels_df = labels_df.shuffle(on=["group"], ignore_index=True)
            labels_df.to_parquet(output_path, write_index=False, overwrite=True)
            Comms.destroy()
        self._logger.info(
            f"Time taken for Connected Components Run = {time.time() - t0}s and output written at {output_path}"
        )

    @staticmethod
    def _sort_ids(df, id_columns):
        x = df[id_columns].values
        x = cp.sort(x, axis=1)
        for i, id_column in enumerate(id_columns):
            df[id_column] = x[:, i]
            df[id_column] = df[id_column].astype("uint64")
        return df

    @staticmethod
    def thresholding(df, threshold, column_to_threshold):
        mask = df[column_to_threshold] > threshold
        df.loc[mask, column_to_threshold] = np.int8(1)
        df.loc[~mask, column_to_threshold] = np.int8(0)
        return df

    def _write_dedup_encoded_jaccard_pair(self, encoded_jaccard_pair_path):
        output_path = f"{self.cache_dir}/final_dedup_encoded_jaccard_pair.parquet"
        t0 = time.time()
        with performance_report_if_with_ts_suffix(
            self.profile_dir, "connected-components-dedup-encoded-jaccard-pair"
        ):

            ddf = dask_cudf.read_parquet(
                encoded_jaccard_pair_path, blocksize="512MB", aggregate_files=True
            )
            meta = {
                self.left_id: "uint64",
                self.right_id: "uint64",
                "jaccard": "float32",
            }
            ddf = ddf.map_partitions(
                ConnectedComponents._sort_ids,
                id_columns=[self.left_id, self.right_id],
                meta=meta,
            )
            ddf = ddf.map_partitions(
                ConnectedComponents.thresholding,
                threshold=self.jaccard_threshold,
                column_to_threshold="jaccard",
                meta=meta,
            )
            ddf = ddf.map_partitions(
                M.drop_duplicates,
                meta=ddf._meta,
                enforce_metadata=False,
                transform_divisions=False,
                align_dataframes=False,
            )

            ddf = ddf.shuffle(
                [self.left_id, self.right_id],
                ignore_index=True,
                shuffle_method="tasks",
            )
            ddf = ddf.map_partitions(
                M.drop_duplicates,
                meta=ddf._meta,
                enforce_metadata=False,
                transform_divisions=False,
                align_dataframes=False,
            )
            ddf.to_parquet(output_path, write_index=False, overwrite=True)
        self._logger.info(
            f"Time taken for Dedup Encoding Jaccard Pairs = {time.time() - t0}s and output written at {output_path}"
        )
        return output_path

    def _write_dedup_parsed_id(self):
        dedup_parsed_id_path = f"{self.cache_dir}/dedup_parsed_id.parquet"
        t0 = time.time()
        with performance_report_if_with_ts_suffix(
            self.profile_dir, "connected-components-dedup-parsed-id"
        ):
            ddf = dask_cudf.read_parquet(
                self.jaccard_pairs_path,
                columns=[self.left_id, self.right_id],
                blocksize="512MB",
                aggregate_files=True,
            )
            id_columns = [self.id_column]
            unique_docs = ddf.map_partitions(
                ConnectedComponents._get_unique_ids_per_partition, id_columns=id_columns
            )
            unique_docs = unique_docs.drop_duplicates(
                # Dask does not guard against split_out=0
                split_out=max(ddf.npartitions // 4, 1)
            )
            unique_docs["uid"] = np.uint64(1)
            unique_docs["uid"] = unique_docs["uid"].cumsum()
            unique_docs["uid"] = unique_docs["uid"] - 1
            unique_docs.to_parquet(
                dedup_parsed_id_path, write_index=False, overwrite=True
            )
        self._logger.info(
            f"Time taken for Dedup Parsed Id = {time.time() - t0}s and output written at {dedup_parsed_id_path}"
        )
        return dedup_parsed_id_path

    def _write_encoded_jaccard_pair(self, dedup_parsed_id_path):
        output_path = f"{self.cache_dir}/encoded_jaccard_pair/"
        t0 = time.time()
        with performance_report_if_with_ts_suffix(
            self.profile_dir, "connected-components-encoded-jaccard-pair"
        ):
            ddf_id = dask_cudf.read_parquet(
                dedup_parsed_id_path, blocksize="2GB", aggregate_files=True
            )
            ddf = dask_cudf.read_parquet(
                self.jaccard_pairs_path,
                blocksize="1GB",
                aggregate_files=True,
            )
            self._merge_and_write(
                ddf=ddf,
                ddf_id=ddf_id,
                output_path=output_path,
                id_column=self.id_column,
            )
        self._logger.info(
            f"Time taken for Encoding Jaccard Pairs = {time.time() - t0}s and output written at {output_path}"
        )
        return output_path

<<<<<<< HEAD
    def _batched_merge_and_write(
        self, ddf, ddf_id, output_path, id_columns, batch_size=32
    ):
        total_batches = (ddf.npartitions + batch_size - 1) // batch_size
        for batch_id, offset in enumerate(range(0, ddf.npartitions, batch_size)):
            st = time.time()
            subset_ddf = ddf.partitions[offset : offset + batch_size]
            for tag in ["x", "y"]:
                pair_ids = []
                for id_col in id_columns:
                    pair_ids.append(f"{id_col}_{tag}")
                subset_ddf = subset_ddf.merge(
                    ddf_id,
                    left_on=pair_ids,
                    right_on=id_columns,
                    how="inner",
                    broadcast=True,
                )
                subset_ddf = subset_ddf.drop(
                    columns=pair_ids,
                )
                subset_ddf = subset_ddf.rename(
                    columns={"uid": f"{self.id_column}_{tag}"}
                )

            subset_ddf = subset_ddf[[self.left_id, self.right_id, "jaccard"]]
            output_batch_path = os.path.join(output_path, f"{batch_id}.parquet")
            if batch_id == 0:
                subset_ddf.to_parquet(
                    output_batch_path, write_index=False, overwrite=True
                )
            else:
                subset_ddf.to_parquet(output_batch_path, write_index=False, append=True)

            et = time.time()
            print(
                f"batch_id = {batch_id}/{total_batches}, time = {et - st}", flush=True
=======
    def _merge_and_write(
        self,
        ddf: dask_cudf.DataFrame,
        ddf_id: dask_cudf.DataFrame,
        output_path: str,
        id_column: str,
    ) -> None:
        st = time.time()
        # Ensure 'id_columns' is a list
        ddf_id = ddf_id.set_index(id_column)
        for tag in ["x", "y"]:
            pair_id = f"{id_column}_{tag}"
            # Merge 'ddf' with 'ddf_id' to map ids to uids
            ddf = ddf.merge(
                ddf_id,
                left_on=pair_id,
                right_index=True,
                how="inner",
                broadcast=True,
>>>>>>> 36fcf50c
            )
            ddf = ddf.drop(columns=pair_id)
            ddf = ddf.rename(columns={"uid": f"{self.id_column}_{tag}"})
        ddf = ddf[[self.left_id, self.right_id, "jaccard"]]
        ddf.to_parquet(output_path, write_index=False, overwrite=True)

        et = time.time()
        self._logger.info(
            f"Time taken for merge and write = {et - st}s and output written at {output_path}"
        )

    @staticmethod
    def _get_unique_ids_per_partition(df, id_columns):
        unique_df_ls = []
        for tag in ["x", "y"]:
            cols_to_drop = []
            for id_col in id_columns:
                cols_to_drop.append(f"{id_col}_{tag}")

            subset_df = df[cols_to_drop].drop_duplicates(ignore_index=True)
            subset_df = subset_df.rename(
                columns={f"{id_col}_{tag}": f"{id_col}" for id_col in id_columns}
            )
            unique_df_ls.append(subset_df)
        unique_df = cudf.concat(unique_df_ls, ignore_index=True)
        unique_df = unique_df.drop_duplicates(ignore_index=True)
        return unique_df<|MERGE_RESOLUTION|>--- conflicted
+++ resolved
@@ -1141,6 +1141,11 @@
                     text_part_offset:end_text_offset
                 ]
 
+                print("==== HERE ====")
+                print(subset_text_df.compute().to_pandas().to_dict("records"))
+                print(subset_bucket_df.compute().to_pandas().to_dict("records"))
+                print("==== HERE OVER ====")
+
                 try:
                     # NOTE: If we have more text-df partitions than bucket-map
                     # partitions, we are more likely to see an OverflowError
@@ -1630,45 +1635,6 @@
         )
         return output_path
 
-<<<<<<< HEAD
-    def _batched_merge_and_write(
-        self, ddf, ddf_id, output_path, id_columns, batch_size=32
-    ):
-        total_batches = (ddf.npartitions + batch_size - 1) // batch_size
-        for batch_id, offset in enumerate(range(0, ddf.npartitions, batch_size)):
-            st = time.time()
-            subset_ddf = ddf.partitions[offset : offset + batch_size]
-            for tag in ["x", "y"]:
-                pair_ids = []
-                for id_col in id_columns:
-                    pair_ids.append(f"{id_col}_{tag}")
-                subset_ddf = subset_ddf.merge(
-                    ddf_id,
-                    left_on=pair_ids,
-                    right_on=id_columns,
-                    how="inner",
-                    broadcast=True,
-                )
-                subset_ddf = subset_ddf.drop(
-                    columns=pair_ids,
-                )
-                subset_ddf = subset_ddf.rename(
-                    columns={"uid": f"{self.id_column}_{tag}"}
-                )
-
-            subset_ddf = subset_ddf[[self.left_id, self.right_id, "jaccard"]]
-            output_batch_path = os.path.join(output_path, f"{batch_id}.parquet")
-            if batch_id == 0:
-                subset_ddf.to_parquet(
-                    output_batch_path, write_index=False, overwrite=True
-                )
-            else:
-                subset_ddf.to_parquet(output_batch_path, write_index=False, append=True)
-
-            et = time.time()
-            print(
-                f"batch_id = {batch_id}/{total_batches}, time = {et - st}", flush=True
-=======
     def _merge_and_write(
         self,
         ddf: dask_cudf.DataFrame,
@@ -1688,7 +1654,6 @@
                 right_index=True,
                 how="inner",
                 broadcast=True,
->>>>>>> 36fcf50c
             )
             ddf = ddf.drop(columns=pair_id)
             ddf = ddf.rename(columns={"uid": f"{self.id_column}_{tag}"})
