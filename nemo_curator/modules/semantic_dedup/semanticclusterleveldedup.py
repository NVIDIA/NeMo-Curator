--- conflicted
+++ resolved
@@ -36,22 +36,12 @@
 class SemanticClusterLevelDedup:
     def __init__(
         self,
-<<<<<<< HEAD
-        n_clusters: int,
-        id_column: str,
-        id_column_type: str,
-        which_to_keep: str,
-        output_dir: Optional[str] = None,
-        cache_dir: Optional[str] = None,
-=======
         n_clusters: int = 1000,
-        emb_by_clust_dir: str = "./clustering_results/embs_by_nearest_center",
-        sorted_clusters_dir: str = "./clustering_results/sorted",
         id_column: str = "id",
         id_column_type: str = "int",
         which_to_keep: str = "hard",
-        output_dir: str = "./clustering_results",
->>>>>>> e662ac09
+        output_dir: Optional[str] = None,
+        cache_dir: Optional[str] = None,
         embedding_column: str = "embeddings",
         clustering_save_loc: str = "clustering_results",
         logger: Union[logging.Logger, str] = "./",
@@ -61,42 +51,24 @@
         Initialize the SemanticClusterLevelDedup class.
 
         Args:
-<<<<<<< HEAD
-            n_clusters (int): Number of clusters.
-            id_column (str): Column name for IDs.
-            id_column_type (str): Data type of the ID column.
-            which_to_keep (str): Strategy for which duplicate to keep.
-            output_dir (str, optional): Directory to save output files.
-                If None, it will be saved to cache_dir/clustering_save_loc.
-                Default is None.
-            cache_dir (str, optional): Should be the same as specified in ClusteringModel.
-            embedding_column (str): Column where the embeddings are stored.
-            clustering_save_loc (str): Should be the same as specified in ClusteringModel.
-            logger (Union[logging.Logger, str]): Logger instance or path to the log file directory.
-                Default is "./".
-            profile_dir (str, optional): If specified, directory to write Dask profile.
-                Default is None.
-=======
             n_clusters (int): Number of clusters. Default is 1000.
-            emb_by_clust_dir (str): Directory containing embeddings by cluster.
-                Default is "./clustering_results/embs_by_nearest_center".
-            sorted_clusters_dir (str): Directory containing sorted clusters.
-                Default is "./clustering_results/sorted".
             id_column (str): Column name used as the identifier in the dataset.
                 Default is "id".
             id_column_type (str): Data type of id_column. Default is "int".
             which_to_keep (str): Method to determine which duplicates to keep.
                 Default is "hard".
-            output_dir (str): Directory to save output files.
-                Default is "./clustering_results".
+            output_dir (str, optional): Directory to save output files.
+                If None, it will be saved to cache_dir/clustering_save_loc.
+                Default is None.
+            cache_dir (str, optional): Should be the same as specified in ClusteringModel.
             embedding_column (str): The column name that stores the embeddings.
                 Default is "embeddings".
+            clustering_save_loc (str): Should be the same as specified in ClusteringModel.
             logger (Union[logging.Logger, str]): Existing logger to log to, or a path to a log directory.
                 Default is "./".
             profile_dir (Optional[str]): If specified, directory to write Dask profile.
                 Default is None.
 
->>>>>>> e662ac09
         """
         self.n_clusters = n_clusters
         self.id_col = id_column
