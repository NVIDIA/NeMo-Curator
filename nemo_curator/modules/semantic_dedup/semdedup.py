--- conflicted
+++ resolved
@@ -84,6 +84,7 @@
             id_column=id_column,
             which_to_keep=config.which_to_keep,
             sim_metric=config.sim_metric,
+            sim_metric=config.sim_metric,
             batched_cosine_similarity=config.batched_cosine_similarity,
             output_dir=os.path.join(cache_dir, config.clustering_save_loc),
             embedding_column=config.embedding_column,
@@ -98,6 +99,7 @@
         """
         embeddings_dataset = self.embedding_creator(dataset)
         self.clustering_model(embeddings_dataset)
+        self.semantic_cluster_dedup.compute_semantic_match_dfs()
         self.semantic_cluster_dedup.compute_semantic_match_dfs()
         return self.semantic_cluster_dedup.extract_dedup_data(
             eps_to_extract=self.eps_to_extract
@@ -130,18 +132,9 @@
         Returns:
             DocumentDataset: Deduplicated dataset if perform_removal is False, otherwise the dataset with duplicates removed.
         """
-<<<<<<< HEAD
         duplicates = self.identify_duplicates(dataset)
 
         if perform_removal:
             return self.remove(dataset, duplicates)
 
-        return duplicates
-=======
-        embeddings_dataset = self.embedding_creator(dataset)
-        self.clustering_model(embeddings_dataset)
-        self.semantic_cluster_dedup.compute_semantic_match_dfs()
-        return self.semantic_cluster_dedup.extract_dedup_data(
-            eps_to_extract=self.eps_to_extract
-        )
->>>>>>> b19fe6b8
+        return duplicates