# Copyright (c) 2025, NVIDIA CORPORATION.  All rights reserved.
#
# Licensed under the Apache License, Version 2.0 (the "License");
# you may not use this file except in compliance with the License.
# You may obtain a copy of the License at
#
#     http://www.apache.org/licenses/LICENSE-2.0
#
# Unless required by applicable law or agreed to in writing, software
# distributed under the License is distributed on an "AS IS" BASIS,
# WITHOUT WARRANTIES OR CONDITIONS OF ANY KIND, either express or implied.
# See the License for the specific language governing permissions and
# limitations under the License.


import logging
import os
from typing import Union

from nemo_curator.datasets import DocumentDataset
from nemo_curator.modules.base import BaseModule
from nemo_curator.modules.config import SemDedupConfig
from nemo_curator.modules.semantic_dedup.clusteringmodel import ClusteringModel
from nemo_curator.modules.semantic_dedup.embeddings import EmbeddingCreator
from nemo_curator.modules.semantic_dedup.semanticclusterleveldedup import (
    SemanticClusterLevelDedup,
)


class SemDedup(BaseModule):
    def __init__(
        self,
        config: SemDedupConfig,
        text_field: str = "text",
        id_field: str = "id",
        id_field_type: str = "int",
        logger: Union[logging.Logger, str] = "./",
    ) -> None:
        """
        Initialize the SemDedup class.

        Args:
            config (SemDedupConfig): Configuration for SemDedup.
            logger (Union[logging.Logger, str]): Logger instance or path to the log file directory.
        """
        super().__init__(input_backend="cudf")
        self.config = config
        self.logger = logger
        cache_dir = config.cache_dir
        self.embedding_creator = EmbeddingCreator(
            embedding_model_name_or_path=config.embedding_model_name_or_path,
            embedding_batch_size=config.embedding_batch_size,
            embedding_output_dir=os.path.join(cache_dir, config.embeddings_save_loc),
            embedding_max_mem_gb=config.embedding_max_mem_gb,
            embedding_pooling_strategy=config.embedding_pooling_strategy,
<<<<<<< HEAD
            text_field=text_field,
            embedding_output_dir=os.path.join(cache_dir, config.embeddings_save_loc),
=======
            input_column=input_column,
            embedding_column=config.embedding_column,
>>>>>>> 119edd4b
            write_embeddings_to_disk=config.write_embeddings_to_disk,
            write_to_filename=config.write_to_filename,
            logger=logger,
            profile_dir=self.config.profile_dir,
        )
        self.clustering_model = ClusteringModel(
            id_field=id_field,
            max_iter=config.max_iter,
            n_clusters=config.n_clusters,
            clustering_output_dir=os.path.join(cache_dir, config.clustering_save_loc),
            embedding_column=config.embedding_column,
            sim_metric=config.sim_metric,
            which_to_keep=config.which_to_keep,
            sort_clusters=config.sort_clusters,
            kmeans_with_cos_dist=config.kmeans_with_cos_dist,
            clustering_input_partition_size=config.clustering_input_partition_size,
            logger=logger,
            profile_dir=self.config.profile_dir,
        )
        self.semantic_cluster_dedup = SemanticClusterLevelDedup(
            n_clusters=config.n_clusters,
            emb_by_clust_dir=os.path.join(
                cache_dir, config.clustering_save_loc, "embs_by_nearest_center"
            ),
            sorted_clusters_dir=os.path.join(
                cache_dir, config.clustering_save_loc, "sorted"
            ),
            id_field=id_field,
            id_field_type=id_field_type,
            which_to_keep=config.which_to_keep,
            output_dir=os.path.join(cache_dir, config.clustering_save_loc),
            embedding_column=config.embedding_column,
            logger=logger,
            profile_dir=self.config.profile_dir,
        )
        self.eps_thresholds = config.eps_thresholds
        self.eps_to_extract = config.eps_to_extract

    def call(self, dataset: DocumentDataset) -> DocumentDataset:
        """
        Execute the SemDedup process.

        Args:
            dataset (DocumentDataset): Input dataset for deduplication.

        Returns:
            DocumentDataset: Deduplicated dataset.
        """
        embeddings_dataset = self.embedding_creator(dataset)
        self.clustering_model(embeddings_dataset)
        self.semantic_cluster_dedup.compute_semantic_match_dfs(self.eps_thresholds)
        return self.semantic_cluster_dedup.extract_dedup_data(
            eps_to_extract=self.eps_to_extract
        )<|MERGE_RESOLUTION|>--- conflicted
+++ resolved
@@ -53,13 +53,8 @@
             embedding_output_dir=os.path.join(cache_dir, config.embeddings_save_loc),
             embedding_max_mem_gb=config.embedding_max_mem_gb,
             embedding_pooling_strategy=config.embedding_pooling_strategy,
-<<<<<<< HEAD
             text_field=text_field,
-            embedding_output_dir=os.path.join(cache_dir, config.embeddings_save_loc),
-=======
-            input_column=input_column,
             embedding_column=config.embedding_column,
->>>>>>> 119edd4b
             write_embeddings_to_disk=config.write_embeddings_to_disk,
             write_to_filename=config.write_to_filename,
             logger=logger,
