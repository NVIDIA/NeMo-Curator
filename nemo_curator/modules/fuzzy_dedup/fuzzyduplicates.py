--- conflicted
+++ resolved
@@ -131,11 +131,7 @@
             profile_dir=self.config.profile_dir,
         )
 
-<<<<<<< HEAD
     def identify(self, dataset: DocumentDataset) -> Optional[DocumentDataset]:
-=======
-    def call(self, dataset: DocumentDataset):
->>>>>>> 97aa372e
         """
         Parameters
         ----------
@@ -280,7 +276,7 @@
         )
         return DocumentDataset(result)
 
-    def __call__(
+    def call(
         self, dataset: DocumentDataset, perform_removal: bool = False
     ) -> DocumentDataset:
         duplicates = self.identify(dataset)
