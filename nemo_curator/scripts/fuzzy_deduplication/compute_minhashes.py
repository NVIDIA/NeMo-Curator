# Copyright (c) 2024, NVIDIA CORPORATION.  All rights reserved.
#
# Licensed under the Apache License, Version 2.0 (the "License");
# you may not use this file except in compliance with the License.
# You may obtain a copy of the License at
#
#     http://www.apache.org/licenses/LICENSE-2.0
#
# Unless required by applicable law or agreed to in writing, software
# distributed under the License is distributed on an "AS IS" BASIS,
# WITHOUT WARRANTIES OR CONDITIONS OF ANY KIND, either express or implied.
# See the License for the specific language governing permissions and
# limitations under the License.

import argparse
import os
import time

from nemo_curator import MinHash
from nemo_curator.datasets import DocumentDataset
from nemo_curator.log import create_logger
from nemo_curator.utils.distributed_utils import (
    get_client,
    performance_report_if,
    read_data,
)
from nemo_curator.utils.file_utils import get_all_files_paths_under
from nemo_curator.utils.fuzzy_dedup_utils.io_utils import strip_trailing_sep
from nemo_curator.utils.script_utils import ArgumentHelper


def pre_imports():
    import cudf  # noqa: F401


def main(args):
    logger = create_logger(
        rank=0, log_file=os.path.join(args.log_dir, "rank_000.log"), name="minhash_log"
    )
    logger.info(f"Starting workflow with args:\n {args}")

    assert args.hash_bytes in {4, 8}, "Currently only 32bit/64bit hashes are supported."
    assert args.device == "gpu"

    client = get_client(**ArgumentHelper.parse_client_args(args))
    logger.info(f"Client created {client}")
    client.run(pre_imports)
    logger.info("Pre imports complete")

    data_paths = args.input_data_dirs
    id_field = args.input_json_id_field
    text_field = args.input_json_text_field
    num_files = args.num_files

    minhasher = MinHash(
        seed=args.seed,
        num_hashes=args.minhash_length,
        char_ngrams=args.char_ngram,
        use_64bit_hash=False if args.hash_bytes == 4 else True,
        logger=logger,
        id_field=id_field,
        text_field=text_field,
    )

    t0 = time.time()
    for data_path in data_paths:
        print(f"Computing minhashes for {data_path}", flush=True)

        data_path = strip_trailing_sep(data_path)

        if num_files is not None and num_files <= 0:
            print(f"Processed {args.num_files}... quitting")
            break

<<<<<<< HEAD
        files = get_all_files_paths_under(root=data_path, recurse_subdirectories=False)
        files = [f for f in files if f.endswith(".jsonl")]

=======
        files = get_all_files_paths_under(
            root=data_path, recurse_subdirectories=False, keep_extensions="jsonl"
        )
>>>>>>> 9b1a13cc
        df = read_data(
            files[:num_files] if num_files else files,
            file_type="jsonl",
            backend="cudf",
            files_per_partition=args.files_per_partition,
            add_filename=False,
            input_meta=args.input_meta,
        )[[id_field, text_field]]

        if num_files is not None:
            num_files -= len(files)

        res = minhasher(DocumentDataset(df)).df

        logger.info(
            f"Lazy minhash generation complete for {res.npartitions} partitions"
        )
        logger.info(f"Starting execution for {data_path}")

        write_path = os.path.join(
            args.output_minhash_dir, os.path.basename(data_path), "minhashes.parquet"
        )

        t1 = time.time()
        with performance_report_if(
            args.profile_path, f"{os.path.basename(data_path)}-minhash-profile.html"
        ):
            res.to_parquet(write_path, write_index=False)

        logger.info(
            f"Minhash computation for {data_path} took {time.time() - t1}s complete at {write_path}"  # noqa:E501
        )
    logger.info(
        f"Minhash computation across datasets took {time.time() - t0}s complete at {args.output_minhash_dir}"  # noqa:E501
    )


def attach_args():
    description = """
    Computes minhash signatures from an input directory of documents
    contained within JSONL files. For each document, a DataFrame of document IDs
    and minhash signatures is created. This DataFrame is written to file after processing.
    """
    parser = argparse.ArgumentParser(
        description,
        formatter_class=argparse.ArgumentDefaultsHelpFormatter,
    )
    argumentHelper = ArgumentHelper(parser)

    argumentHelper.parse_gpu_dedup_args()

    argumentHelper.add_arg_minhash_length()
    argumentHelper.add_arg_seed(
        help="Random seed used for intializing the hash "
        "functions used to compute the minhashes."
    )
    argumentHelper.add_arg_input_meta()
    parser.add_argument(
        "--char-ngram",
        type=int,
        default=24,
        help="The number of consecutive characters to include in a sliding "
        "window when creating the document shingles for computing "
        "minhash signatures.",
    )
    parser.add_argument(
        "--hash-bytes",
        type=int,
        default=4,
        help="Number of bytes per computed minhash. "
        "Default is an unsigned 32-bit integer.",
    )
    parser.add_argument(
        "--output-minhash-dir",
        type=str,
        required=True,
        help="Output directory where minhashes will be written. "
        "Each file is a Parquet file that contains two series, the document IDs, "
        "and a series of lists, each list denoting the minhash signature for that document ID.",
    )

    return parser


def console_script():
    main(attach_args().parse_args())


if __name__ == "__main__":
    main(attach_args().parse_args())<|MERGE_RESOLUTION|>--- conflicted
+++ resolved
@@ -72,15 +72,10 @@
             print(f"Processed {args.num_files}... quitting")
             break
 
-<<<<<<< HEAD
-        files = get_all_files_paths_under(root=data_path, recurse_subdirectories=False)
-        files = [f for f in files if f.endswith(".jsonl")]
-
-=======
         files = get_all_files_paths_under(
             root=data_path, recurse_subdirectories=False, keep_extensions="jsonl"
         )
->>>>>>> 9b1a13cc
+
         df = read_data(
             files[:num_files] if num_files else files,
             file_type="jsonl",
