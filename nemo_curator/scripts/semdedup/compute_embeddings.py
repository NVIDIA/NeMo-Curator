--- conflicted
+++ resolved
@@ -76,30 +76,15 @@
     embedding_creator = EmbeddingCreator(
         embedding_model_name_or_path=semdedup_config.embedding_model_name_or_path,
         embedding_batch_size=semdedup_config.embedding_batch_size,
-<<<<<<< HEAD
         cache_dir=semdedup_config.cache_dir,
         embeddings_save_loc=semdedup_config.embeddings_save_loc,
-=======
-        embedding_output_dir=os.path.join(
-            semdedup_config.cache_dir, semdedup_config.embeddings_save_loc
-        ),
         embedding_max_mem_gb=semdedup_config.embedding_max_mem_gb,
         embedding_pooling_strategy=semdedup_config.embedding_pooling_strategy,
->>>>>>> e662ac09
         input_column=args.input_text_field,
         embedding_column=semdedup_config.embedding_column,
         write_embeddings_to_disk=semdedup_config.write_embeddings_to_disk,
         write_to_filename=semdedup_config.write_to_filename,
         logger=logger,
-<<<<<<< HEAD
-        # Hardcoded as recommended values
-        embedding_max_mem_gb=None,
-        embedding_column="embeddings",
-        write_embeddings_to_disk=True,
-        write_to_filename=True,
-        profile_dir=None,
-=======
->>>>>>> e662ac09
     )
 
     embedding_dataset = embedding_creator(dataset=dataset)
