--- conflicted
+++ resolved
@@ -17,32 +17,25 @@
 import shutil
 
 from nemo_curator.utils.distributed_utils import get_client, read_data
-<<<<<<< HEAD
-from nemo_curator.utils.script_utils import (
-    attach_bool_arg,
-    add_distributed_args,
-    parse_client_args
-=======
 from nemo_curator.utils.file_utils import (
     expand_outdir_and_mkdir,
     get_all_files_paths_under,
     separate_by_metadata,
->>>>>>> 8dd42557
 )
-from nemo_curator.utils.script_utils import add_distributed_args, attach_bool_arg
+from nemo_curator.utils.script_utils import (
+    add_distributed_args,
+    attach_bool_arg,
+    parse_client_args,
+)
 
 
 def main(args):
-<<<<<<< HEAD
-  client = get_client(**parse_client_args(args))
-=======
-    client = get_client(args, args.device)
+    client = get_client(**parse_client_args(args))
 
     files = get_all_files_paths_under(args.input_data_dir)
     input_data = read_data(
         files, file_type=args.input_file_type, backend="pandas", add_filename=True
     )
->>>>>>> 8dd42557
 
     output_dir = expand_outdir_and_mkdir(args.output_data_dir)
 
