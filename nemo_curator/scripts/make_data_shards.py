# Copyright (c) 2024, NVIDIA CORPORATION.  All rights reserved.
#
# Licensed under the Apache License, Version 2.0 (the "License");
# you may not use this file except in compliance with the License.
# You may obtain a copy of the License at
#
#     http://www.apache.org/licenses/LICENSE-2.0
#
# Unless required by applicable law or agreed to in writing, software
# distributed under the License is distributed on an "AS IS" BASIS,
# WITHOUT WARRANTIES OR CONDITIONS OF ANY KIND, either express or implied.
# See the License for the specific language governing permissions and
# limitations under the License.

import argparse

<<<<<<< HEAD
from nemo_curator.utils.script_utils import add_distributed_args, parse_client_args
=======
>>>>>>> 8dd42557
from nemo_curator.utils.distributed_utils import get_client
from nemo_curator.utils.file_utils import reshard_jsonl
from nemo_curator.utils.script_utils import add_distributed_args


def main(args):
<<<<<<< HEAD
  client = get_client(**parse_client_args(args))
=======
    client = get_client(args, args.device)
>>>>>>> 8dd42557

    reshard_jsonl(
        args.input_data_dir,
        args.output_resharded_dir,
        output_file_size=args.output_file_size,
        start_index=args.start_index,
        file_prefix=args.prefix,
    )


def attach_args(
    parser=argparse.ArgumentParser(
        """
Makes balanced text files of output size "--block-size" from
a directory of input files. The output files will be renamed
as output_dir/000.jsonl, output_dir/001.jsonl, ... etc. Users
may specify the desired number of output files and the block size
will be computed from this specified quantity.

The size of the input files must be larger than the specified
"--block-size"
""",
        formatter_class=argparse.ArgumentDefaultsHelpFormatter,
    )
):
    parser.add_argument(
        "--input-data-dir",
        type=str,
        default=None,
        required=True,
        help="Input directory consisting of .jsonl file(s)",
    )
    parser.add_argument(
        "--output-resharded-dir",
        type=str,
        default=None,
        required=True,
        help="Output directory to where the sharded " ".jsonl files will be written",
    )
    parser.add_argument(
        "--output-file-size",
        type=str,
        default="100M",
        help="Approximate size of output files. Must specify with a string and "
        "with the unit K, M or G for kilo, mega or gigabytes",
    )
    parser.add_argument(
        "--start-index",
        type=int,
        default=0,
        help="Starting index for naming the output files",
    )
    parser.add_argument(
        "--prefix",
        type=str,
        default="",
        help="Prefix to use to prepend to output file number",
    )

    parser = add_distributed_args(parser)

    return parser


def console_script():
    main(attach_args().parse_args())<|MERGE_RESOLUTION|>--- conflicted
+++ resolved
@@ -14,21 +14,13 @@
 
 import argparse
 
-<<<<<<< HEAD
-from nemo_curator.utils.script_utils import add_distributed_args, parse_client_args
-=======
->>>>>>> 8dd42557
 from nemo_curator.utils.distributed_utils import get_client
 from nemo_curator.utils.file_utils import reshard_jsonl
-from nemo_curator.utils.script_utils import add_distributed_args
+from nemo_curator.utils.script_utils import add_distributed_args, parse_client_args
 
 
 def main(args):
-<<<<<<< HEAD
-  client = get_client(**parse_client_args(args))
-=======
-    client = get_client(args, args.device)
->>>>>>> 8dd42557
+    client = get_client(**parse_client_args(args))
 
     reshard_jsonl(
         args.input_data_dir,
