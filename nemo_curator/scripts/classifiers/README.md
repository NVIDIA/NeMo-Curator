## Text Classification

The Python scripts in this directory demonstrate how to run classification on your text data with each of these classifiers:

- Domain Classifier
- Multilingual Domain Classifier
- Quality Classifier
- AEGIS Safety Models
- Instruction Data Guard Model
- FineWeb Educational Content Classifier
- FineWeb Mixtral Educational Classifier
- FineWeb Nemotron-4 Educational Classifier
- Content Type Classifier
- Prompt Task and Complexity Classifier

For more information about these classifiers, please see NeMo Curator's [Distributed Data Classification documentation](https://docs.nvidia.com/nemo-framework/user-guide/latest/datacuration/distributeddataclassification.html).

### Usage

#### Domain Classifier Inference

This classifier is recommended for English-only text data.

```bash
# same as `python domain_classifier_inference.py`
domain_classifier_inference \
    --input-data-dir /path/to/data/directory \
    --output-data-dir /path/to/output/directory \
    --input-file-type "jsonl" \
    --input-file-extension "jsonl" \
    --output-file-type "jsonl" \
    --input-text-field "text" \
    --batch-size 64 \
    --autocast \
    --max-chars 2000 \
    --device "gpu"
```

Additional arguments may be added for customizing a Dask cluster and client. Run `domain_classifier_inference --help` for more information.

#### Multilingual Domain Classifier Inference

This classifier supports domain classification in 52 languages. Please see [nvidia/multilingual-domain-classifier on Hugging Face](https://huggingface.co/nvidia/multilingual-domain-classifier) for more information.

```bash
# same as `python multilingual_domain_classifier_inference.py`
multilingual_domain_classifier_inference \
    --input-data-dir /path/to/data/directory \
    --output-data-dir /path/to/output/directory \
    --input-file-type "jsonl" \
    --input-file-extension "jsonl" \
    --output-file-type "jsonl" \
    --input-text-field "text" \
    --batch-size 64 \
    --autocast \
    --max-chars 2000 \
    --device "gpu"
```

Additional arguments may be added for customizing a Dask cluster and client. Run `multilingual_domain_classifier_inference --help` for more information.

#### Quality Classifier DeBERTa Inference

```bash
# same as `python quality_classifier_inference.py`
quality_classifier_inference \
    --input-data-dir /path/to/data/directory \
    --output-data-dir /path/to/output/directory \
    --input-file-type "jsonl" \
    --input-file-extension "jsonl" \
    --output-file-type "jsonl" \
    --input-text-field "text" \
    --batch-size 64 \
    --autocast \
    --max-chars 2000 \
    --device "gpu"
```

Additional arguments may be added for customizing a Dask cluster and client. Run `quality_classifier_inference --help` for more information.

#### AEGIS Classifier Inference

```bash
# same as `python aegis_classifier_inference.py`
aegis_classifier_inference \
    --input-data-dir /path/to/data/directory \
    --output-data-dir /path/to/output/directory \
    --input-file-type "jsonl" \
    --input-file-extension "jsonl" \
    --output-file-type "jsonl" \
    --input-text-field "text" \
    --batch-size 64 \
    --max-chars 6000 \
    --device "gpu" \
    --aegis-variant "nvidia/Aegis-AI-Content-Safety-LlamaGuard-Defensive-1.0" \
    --token "hf_1234"
```

- `--aegis-variant` can be `nvidia/Aegis-AI-Content-Safety-LlamaGuard-Defensive-1.0`, `nvidia/Aegis-AI-Content-Safety-LlamaGuard-Permissive-1.0`, or a path to your own PEFT of LlamaGuard 2.
- `--token` is your HuggingFace token, which is used when downloading the base Llama Guard model.

Additional arguments may be added for customizing a Dask cluster and client. Run `aegis_classifier_inference --help` for more information.

#### Instruction Data Guard Classifier Inference

```bash
# same as `python instruction_data_guard_classifier_inference.py`
instruction_data_guard_classifier_inference \
    --input-data-dir /path/to/data/directory \
    --output-data-dir /path/to/output/directory \
    --input-file-type "jsonl" \
    --input-file-extension "jsonl" \
    --output-file-type "jsonl" \
    --input-text-field "text" \
    --batch-size 64 \
    --max-chars 6000 \
    --device "gpu" \
    --token "hf_1234"
```

In the above example, `--token` is your HuggingFace token, which is used when downloading the base Llama Guard model.

Additional arguments may be added for customizing a Dask cluster and client. Run `instruction_data_guard_classifier_inference --help` for more information.

#### FineWeb-Edu Classifier Inference

```bash
# same as `python fineweb_edu_classifier_inference.py`
fineweb_edu_classifier_inference \
    --input-data-dir /path/to/data/directory \
    --output-data-dir /path/to/output/directory \
    --input-file-type "jsonl" \
    --input-file-extension "jsonl" \
    --output-file-type "jsonl" \
    --input-text-field "text" \
    --batch-size 64 \
    --autocast \
    --max-chars 2000 \
    --device "gpu"
```

Additional arguments may be added for customizing a Dask cluster and client. Run `fineweb_edu_classifier_inference --help` for more information.

<<<<<<< HEAD
#### NemoCurator FineWeb Mixtral Edu Classifier Inference

```bash
# same as `python fineweb_mixtral_classifier_inference.py`
fineweb_mixtral_classifier_inference \
    --input-data-dir /path/to/data/directory \
    --output-data-dir /path/to/output/directory \
    --input-file-type "jsonl" \
    --input-file-extension "jsonl" \
    --output-file-type "jsonl" \
    --input-text-field "text" \
    --batch-size 64 \
    --autocast \
    --max-chars 2000 \
    --device "gpu"
```

Additional arguments may be added for customizing a Dask cluster and client. Run `fineweb_mixtral_classifier_inference --help` for more information.

#### NemoCurator FineWeb Nemotron-4 Edu Classifier Inference

```bash
# same as `python fineweb_nemotron_classifier_inference.py`
fineweb_nemotron_classifier_inference \
    --input-data-dir /path/to/data/directory \
    --output-data-dir /path/to/output/directory \
    --input-file-type "jsonl" \
    --input-file-extension "jsonl" \
    --output-file-type "jsonl" \
    --input-text-field "text" \
    --batch-size 64 \
    --autocast \
    --max-chars 2000 \
    --device "gpu"
```

Additional arguments may be added for customizing a Dask cluster and client. Run `fineweb_nemotron_classifier_inference --help` for more information.

#### Content type classifier inference
=======
#### Content Type Classifier DeBERTa Inference
>>>>>>> 34a1cc6b

```bash
# same as `python content_type_classifier_inference.py`
content_type_classifier_inference \
    --input-data-dir /path/to/data/directory \
    --output-data-dir /path/to/output/directory \
    --input-file-type "jsonl" \
    --input-file-extension "jsonl" \
    --output-file-type "jsonl" \
    --input-text-field "text" \
    --batch-size 64 \
    --autocast \
    --max-chars 5000 \
    --device "gpu"
```

Additional arguments may be added for customizing a Dask cluster and client. Run `content_type_classifier_inference --help` for more information.

#### Prompt Task and Complexity Classifier Inference

```bash
# same as `python prompt_task_complexity_classifier_inference.py`
prompt_task_complexity_classifier_inference \
    --input-data-dir /path/to/data/directory \
    --output-data-dir /path/to/output/directory \
    --input-file-type "jsonl" \
    --input-file-extension "jsonl" \
    --output-file-type "jsonl" \
    --input-text-field "text" \
    --batch-size 64 \
    --autocast \
    --max-chars 2000 \
    --device "gpu"
```

Additional arguments may be added for customizing a Dask cluster and client. Run `prompt_task_complexity_classifier_inference --help` for more information.<|MERGE_RESOLUTION|>--- conflicted
+++ resolved
@@ -141,8 +141,7 @@
 
 Additional arguments may be added for customizing a Dask cluster and client. Run `fineweb_edu_classifier_inference --help` for more information.
 
-<<<<<<< HEAD
-#### NemoCurator FineWeb Mixtral Edu Classifier Inference
+#### FineWeb Mixtral Edu Classifier Inference
 
 ```bash
 # same as `python fineweb_mixtral_classifier_inference.py`
@@ -161,7 +160,7 @@
 
 Additional arguments may be added for customizing a Dask cluster and client. Run `fineweb_mixtral_classifier_inference --help` for more information.
 
-#### NemoCurator FineWeb Nemotron-4 Edu Classifier Inference
+#### FineWeb Nemotron-4 Edu Classifier Inference
 
 ```bash
 # same as `python fineweb_nemotron_classifier_inference.py`
@@ -180,10 +179,7 @@
 
 Additional arguments may be added for customizing a Dask cluster and client. Run `fineweb_nemotron_classifier_inference --help` for more information.
 
-#### Content type classifier inference
-=======
 #### Content Type Classifier DeBERTa Inference
->>>>>>> 34a1cc6b
 
 ```bash
 # same as `python content_type_classifier_inference.py`
