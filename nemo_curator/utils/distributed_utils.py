--- conflicted
+++ resolved
@@ -710,26 +710,17 @@
             "write_using_filename is True but no filename column found in DataFrame"
         )
 
-<<<<<<< HEAD
     # output_path is a directory
     elif write_to_filename:
         if is_cudf_type(df):
             import cudf
-=======
-    if is_cudf_type(df):
-        import cudf
->>>>>>> 7272ca04
 
         output_meta = cudf.Series([True])
     else:
         output_meta = pd.Series([True], dtype="bool")
 
-<<<<<<< HEAD
+    if write_to_filename and output_type != "bitext":
         os.makedirs(output_path, exist_ok=True)
-=======
-    if write_to_filename and output_type != "bitext":
-        os.makedirs(output_file_dir, exist_ok=True)
->>>>>>> 7272ca04
         output = df.map_partitions(
             single_partition_write_with_filename,
             output_path,
@@ -742,24 +733,8 @@
 
     # output_path is a directory
     else:
-<<<<<<< HEAD
-        _write_to_jsonl_or_parquet(df, output_path, output_type)
-
-    print(f"Writing to disk complete for {df.npartitions} partition(s)", flush=True)
-=======
-        if output_type == "jsonl":
-            if is_cudf_type(df):
-                # See open issue here: https://github.com/rapidsai/cudf/issues/15211
-                # df.to_json(output_file_dir, orient="records", lines=True, engine="cudf", force_ascii=False)
-                df.to_json(
-                    output_file_dir, orient="records", lines=True, force_ascii=False
-                )
-            else:
-                df.to_json(
-                    output_file_dir, orient="records", lines=True, force_ascii=False
-                )
-        elif output_type == "parquet":
-            df.to_parquet(output_file_dir, write_index=False)
+        if output_type == "jsonl" or output_type == "parquet":
+            _write_to_jsonl_or_parquet(df, output_path, output_type)
         elif output_type == "bitext":
             if write_to_filename:
                 os.makedirs(output_file_dir, exist_ok=True)
@@ -789,7 +764,8 @@
             shutil.rmtree(tmp_output_file_dir)
         else:
             raise ValueError(f"Unknown output type: {output_type}")
->>>>>>> 7272ca04
+
+    print(f"Writing to disk complete for {df.npartitions} partition(s)", flush=True)
 
 
 def _write_to_jsonl_or_parquet(
