--- conflicted
+++ resolved
@@ -22,11 +22,7 @@
 from contextlib import nullcontext
 from itertools import zip_longest
 from pathlib import Path
-<<<<<<< HEAD
-from typing import List, Optional, Union
-=======
-from typing import Dict, List, Union
->>>>>>> 63d87c32
+from typing import Dict, List, Optional, Union
 
 import dask.dataframe as dd
 import numpy as np
