--- conflicted
+++ resolved
@@ -442,7 +442,6 @@
             df = read_func(input_files, blocksize=partition_size, **read_kwargs)
 
         else:
-<<<<<<< HEAD
             input_files = sorted(input_files)
             if files_per_partition > 1:
                 input_files = [
@@ -459,21 +458,9 @@
                 add_filename=add_filename,
                 input_meta=input_meta,
                 enforce_metadata=False,
+                columns=columns,
+                **kwargs,
             )
-=======
-            input_files = [[file] for file in input_files]
-        return dd.from_map(
-            read_single_partition,
-            input_files,
-            filetype=file_type,
-            backend=backend,
-            add_filename=add_filename,
-            input_meta=input_meta,
-            enforce_metadata=False,
-            columns=columns,
-            **kwargs,
-        )
->>>>>>> f7441ea1
     else:
         raise RuntimeError("Could not read data, please check file type")
     return df
