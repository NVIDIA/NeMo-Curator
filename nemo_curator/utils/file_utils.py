--- conflicted
+++ resolved
@@ -12,11 +12,8 @@
 # See the License for the specific language governing permissions and
 # limitations under the License.
 
-<<<<<<< HEAD
-=======
 
 import json
->>>>>>> 63d87c32
 import os
 import pathlib
 from functools import partial, reduce
