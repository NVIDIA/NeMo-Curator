--- conflicted
+++ resolved
@@ -12,7 +12,6 @@
 # See the License for the specific language governing permissions and
 # limitations under the License.
 
-<<<<<<< HEAD
 import os.path
 import tarfile
 
@@ -21,9 +20,6 @@
 
 from nemo_curator.filters.bitext_filter import BitextFilter
 from nemo_curator.filters.doc_filter import DocumentFilter, import_filter
-=======
-from nemo_curator.filters.doc_filter import DocumentFilter
->>>>>>> 3ebc807a
 from nemo_curator.utils.constants import (
     bullet_list,
     common_english_words,
