--- conflicted
+++ resolved
@@ -29,9 +29,6 @@
     "AegisClassifier",
     "InstructionDataGuardClassifier",
     "FineWebEduClassifier",
-<<<<<<< HEAD
+    "ContentTypeClassifier",
     "PromptTaskComplexityClassifier",
-=======
-    "ContentTypeClassifier",
->>>>>>> 9df5d7bb
 ]