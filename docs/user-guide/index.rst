.. include:: datacuration.rsts

:ref:`Downloading and Extracting Text <data-curator-download>`
   Downloading a massive public dataset is usually the first step in data curation, and it can be cumbersome due to the dataset’s massive size and hosting method. This section describes how to download and extract large corpora efficiently.

:ref:`Working with DocumentDataset <data-curator-documentdataset>`
   DocumentDataset is the standard format for datasets in NeMo Curator. This section describes how to get datasets in and out of this format, as well as how DocumentDataset interacts with the modules.

:ref:`CPU and GPU Modules with Dask <data-curator-cpuvsgpu>`
   NeMo Curator provides both CPU based modules and GPU based modules and supports methods for creating compatible Dask clusters and managing the dataset transfer between CPU and GPU.

:ref:`Document Filtering <data-curator-qualityfiltering>`
   This section describes how to use the 30+ heuristic and classifier filters available within the NeMo Curator and implement custom filters to apply to the documents within the corpora.

:ref:`Language Identification and Unicode Fixing <data-curator-languageidentification>`
   Large, unlabeled text corpora often contain a variety of languages. The NeMo Curator provides utilities to identify languages and fix improperly decoded Unicode characters.

:ref:`GPU Accelerated Exact and Fuzzy Deduplication <data-curator-gpu-deduplication>`
   Both exact and fuzzy deduplication functionalities are supported in NeMo Curator and accelerated using RAPIDS cuDF.

:ref:`Synthetic Data Generation <data-curator-syntheticdata>`
   Synthetic data generation tools and example piplines are available within NeMo Curator.

:ref:`Downstream Task Decontamination <data-curator-downstream>`
   After training, large language models are usually evaluated by their performance on downstream tasks consisting of unseen test data. When dealing with large datasets, there is a potential for leakage of this test data into the model’s training dataset. NeMo Curator allows you to remove sections of documents in your dataset that are present in downstream tasks.

:ref:`Personally Identifiable Information Identification and Removal <data-curator-pii>`
   The purpose of the personally identifiable information (PII) redaction tool is to help scrub sensitive data out of training datasets

:ref:`NeMo Curator on Kubernetes <data-curator-kubernetes>`
   Demonstration of how to run the NeMo Curator on a Dask Cluster deployed on top of Kubernetes

:ref:`NeMo Curator with NeMo SDK <data-curator-nemo-sdk>`
   Example of how to use NeMo Curator with NeMo SDK to run on various platforms

:ref:`Best Practices <data-curator-best-practices>`
   A collection of suggestions on how to best use NeMo Curator to curate your dataset

:ref:`Next Steps <data-curator-next-steps>`
   Now that you've curated your data, let's discuss where to go next in the NeMo Framework to put it to good use.

`Tutorials <https://github.com/NVIDIA/NeMo-Curator/tree/main/tutorials>`__
   To get started, you can explore the NeMo Curator GitHub repository and follow the available tutorials and notebooks. These resources cover various aspects of data curation, including training from scratch and Parameter-Efficient Fine-Tuning (PEFT).

:ref:`API Docs <data-curator-api>`
   API Docuemntation for all the modules in NeMo Curator

.. toctree::
   :maxdepth: 4
   :titlesonly:


   download.rst
   documentdataset.rst
   cpuvsgpu.rst
   qualityfiltering.rst
   languageidentificationunicodeformatting.rst
   gpudeduplication.rst
   taskdecontamination.rst
   personalidentifiableinformationidentificationandremoval.rst
   distributeddataclassification.rst
   kubernetescurator.rst
   nemosdk.rst
<<<<<<< HEAD
   api/index.rst
=======
   bestpractices.rst
   nextsteps.rst
>>>>>>> 62fdee8d
<|MERGE_RESOLUTION|>--- conflicted
+++ resolved
@@ -61,9 +61,6 @@
    distributeddataclassification.rst
    kubernetescurator.rst
    nemosdk.rst
-<<<<<<< HEAD
-   api/index.rst
-=======
    bestpractices.rst
    nextsteps.rst
->>>>>>> 62fdee8d
+   api/index.rst