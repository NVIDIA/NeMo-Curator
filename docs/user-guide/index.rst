--- conflicted
+++ resolved
@@ -33,12 +33,9 @@
 :ref:`NeMo Curator with NeMo SDK <data-curator-nemo-sdk>`
    Example of how to use NeMo Curator with NeMo SDK to run on various platforms
 
-<<<<<<< HEAD
-=======
 :ref:`Next Steps <data-curator-next-steps>`
    Now that you've curated your data, let's discuss where to go next in the NeMo Framework to put it to good use.
 
->>>>>>> 41a7cde0
 `Tutorials <https://github.com/NVIDIA/NeMo-Curator/tree/main/tutorials>`__
    To get started, you can explore the NeMo Curator GitHub repository and follow the available tutorials and notebooks. These resources cover various aspects of data curation, including training from scratch and Parameter-Efficient Fine-Tuning (PEFT).
 
@@ -58,9 +55,5 @@
    personalidentifiableinformationidentificationandremoval.rst
    distributeddataclassification.rst
    kubernetescurator.rst
-<<<<<<< HEAD
    nemosdk.rst
-=======
-   nemosdk.rst
-   nextsteps.rst
->>>>>>> 41a7cde0
+   nextsteps.rst