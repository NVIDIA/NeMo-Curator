--- conflicted
+++ resolved
@@ -197,14 +197,9 @@
     "FBT",  # allow booleans in function / class arguments
     "T20",  # allow printing
     "E501",  # Allow line length violations, leave it to Black
-<<<<<<< HEAD
-    "ANN204",  # don't annotate self/cls/special methods (__new__)
-    "ANN003",  # don't annotate **kwargs
-=======
     "ANN002",  # don't annotate **args
     "ANN003",  # don't annotate **kwargs
     "ANN204",  # don't annotate self/cls/special methods (__new__)
->>>>>>> c12a6d4d
     "PT013",  # how to import pytest
     "PERF401",  # don't enforce list comprehension
     "RET505", "RET506", "RET507", "RET508",  # allow branching (if else after return)
@@ -218,29 +213,14 @@
 ]
 fixable = ["ALL"]
 [tool.ruff.lint.per-file-ignores]
-<<<<<<< HEAD
-=======
 "nemo_curator/modules/__init__.py" = ["E402"]
 "nemo_curator/__init__.py" = ["F401", "F403"]
 "**.ipynb" = ["EXE001", "EXE003", "EXE005"]
 "tests/**" = ["S101", "INP001"]
->>>>>>> c12a6d4d
 "tutorials/**" = ["INP001", "N999"]
 "tutorials/distributed_data_classification/**" = ["ERA001"]
 "tutorials/nemo-retriever-synthetic-data-generation/notebooks/quickstart.ipynb" = ["E402"]
 "tutorials/single_node_tutorial/**" = ["ERA001"]
-<<<<<<< HEAD
-"nemo_curator/utils/fuzzy_dedup_utils/output_map_utils.py" = ["F821"]
-"nemo_curator/modules/exact_dedup.py" = ["F821"]
-"nemo_curator/datasets/parallel_dataset.py" = ["F821"]
-"nemo_curator/datasets/doc_dataset.py" = ["F821"]
-"nemo_curator/services/nemo_client.py" = ["F821"]
-"nemo_curator/classifiers/base.py" = ["F821"]
-"nemo_curator/modules/__init__.py" = ["E402"]
-"nemo_curator/__init__.py" = ["F401", "F403"]
-"**.ipynb"= ["EXE001", "EXE003", "EXE005"]
-=======
 "examples/**" = ["INP001"]
 "nemo_curator/utils/import_utils.py" = ["ANN001"]
-"nemo_curator/utils/aegis_utils.py" = ["W291", "RUF001"]
->>>>>>> c12a6d4d
+"nemo_curator/utils/aegis_utils.py" = ["W291", "RUF001"]