--- conflicted
+++ resolved
@@ -66,12 +66,9 @@
     "resiliparse",
     "sentencepiece",
     "spacy>=3.6.0, <3.8.0",
-<<<<<<< HEAD
     "trafilatura",
-=======
     # TODO: Remove this pin once newer version is released
     "transformers==4.46.3",
->>>>>>> 4fb7f54b
     "unidic-lite==1.0.8",
     "usaddress==0.5.10",
     "warcio==1.7.4",
