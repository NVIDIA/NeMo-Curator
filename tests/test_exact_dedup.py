--- conflicted
+++ resolved
@@ -12,11 +12,8 @@
 # See the License for the specific language governing permissions and
 # limitations under the License.
 
-<<<<<<< HEAD
 import os
-=======
 from hashlib import md5
->>>>>>> 27de7812
 
 import pandas as pd
 import pytest
@@ -46,7 +43,7 @@
             ExactDuplicates(hash_method="sha256")
 
     @pytest.mark.parametrize("cache_method", [None, "Cache", "ExactDuplicates"])
-    def test_dup(self, exact_dedup_data, cache_method, tmpdir):
+    def test_dup_cache(self, exact_dedup_data, cache_method, tmpdir):
 
         Cache().delete_cache_instance()  # Fresh start for new PyTest
         if cache_method == "Cache":
@@ -63,7 +60,6 @@
             hash_method="md5",
             cache_dir=cache_dir,
         )
-<<<<<<< HEAD
 
         result = exact_dups(exact_dedup_data)
         result = result.df.compute()
@@ -81,13 +77,23 @@
             assert os.path.exists(str(tmpdir / "_exact_duplicates.parquet"))
         else:
             assert not os.path.exists(str(tmpdir / "_exact_duplicates.parquet"))
-=======
+
+    @pytest.mark.parametrize("cache_result", [False, True])
+    def test_dup(self, exact_dedup_data, cache_result, tmpdir):
+        exact_dups = ExactDuplicates(
+            id_field="id",
+            text_field="text",
+            hash_method="md5",
+            cache_dir=tmpdir if cache_result else None,
+        )
+
         duplicates = exact_dups.identify_duplicates(exact_dedup_data)
         deduplicated_ds = exact_dups.remove(exact_dedup_data, duplicates)
         deduplicated_ids_series = deduplicated_ds.df.to_backend("pandas").compute()[
             "id"
         ]
         output_deduplicated_ids = set(deduplicated_ids_series.tolist())
+
         assert (
             len(output_deduplicated_ids) == 3
             and 300 in output_deduplicated_ids
@@ -107,5 +113,4 @@
                 + [md5(b"aba").hexdigest()] * 2,
             }
         ).sort_values(by="id", ignore_index=True)
-        pd.testing.assert_frame_equal(duplicates_df, expected_df, check_like=True)
->>>>>>> 27de7812
+        pd.testing.assert_frame_equal(duplicates_df, expected_df, check_like=True)