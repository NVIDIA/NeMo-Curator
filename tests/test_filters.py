# Copyright (c) 2024, NVIDIA CORPORATION.  All rights reserved.
#
# Licensed under the Apache License, Version 2.0 (the "License");
# you may not use this file except in compliance with the License.
# You may obtain a copy of the License at
#
#     http://www.apache.org/licenses/LICENSE-2.0
#
# Unless required by applicable law or agreed to in writing, software
# distributed under the License is distributed on an "AS IS" BASIS,
# WITHOUT WARRANTIES OR CONDITIONS OF ANY KIND, either express or implied.
# See the License for the specific language governing permissions and
# limitations under the License.

import os

import pandas as pd
import pytest
from dask import dataframe as dd

from nemo_curator.datasets import DocumentDataset
<<<<<<< HEAD
from nemo_curator.modules import ScoreFilter, Score, Filter, Sequential
from nemo_curator.filters import DocumentFilter, NonAlphaNumericFilter, SymbolsToWordsFilter, NumbersFilter, UrlsFilter, BulletsFilter, WhiteSpaceFilter, ParenthesesFilter, LongWordFilter, WordCountFilter, BoilerPlateStringFilter, MeanWordLengthFilter, RepeatedLinesFilter, RepeatedParagraphsFilter, RepeatedLinesByCharFilter, RepeatedParagraphsByCharFilter, RepeatingTopNGramsFilter, RepeatingDuplicateNGramsFilter, PunctuationFilter, EllipsisFilter, CommonEnglishWordsFilter, WordsWithoutAlphabetsFilter, PornographicUrlsFilter
from nemo_curator.filters import PythonCommentToCodeFilter, GeneralCommentToCodeFilter, NumberOfLinesOfCodeFilter, TokenizerFertilityFilter, XMLHeaderFilter, AlphaFilter, HTMLBoilerplateFilter, PerExtensionFilter
from nemo_curator.utils.decorators import batched
=======
from nemo_curator.filters import (
    AlphaFilter,
    BoilerPlateStringFilter,
    BulletsFilter,
    CommonEnglishWordsFilter,
    DocumentFilter,
    EllipsisFilter,
    GeneralCommentToCodeFilter,
    HTMLBoilerplateFilter,
    LongWordFilter,
    MeanWordLengthFilter,
    NonAlphaNumericFilter,
    NumberOfLinesOfCodeFilter,
    NumbersFilter,
    ParenthesesFilter,
    PerExtensionFilter,
    PornographicUrlsFilter,
    PunctuationFilter,
    PythonCommentToCodeFilter,
    RepeatedLinesByCharFilter,
    RepeatedLinesFilter,
    RepeatedParagraphsByCharFilter,
    RepeatedParagraphsFilter,
    RepeatingDuplicateNGramsFilter,
    RepeatingTopNGramsFilter,
    SymbolsToWordsFilter,
    TokenizerFertilityFilter,
    UrlsFilter,
    WhiteSpaceFilter,
    WordCountFilter,
    WordsWithoutAlphabetsFilter,
    XMLHeaderFilter,
)
from nemo_curator.modules import Filter, Score, ScoreFilter, Sequential

>>>>>>> fc167a6e

class LetterCountFilter(DocumentFilter):
    """
    Keeps documents that have at least some number of a given letter
    """

    def __init__(self, letter="a", min_count=5):
        super().__init__()
        self.letter = letter
        self.min_count = min_count

    def score_document(self, text):
        return text.count(self.letter)

    def keep_document(self, score):
        return score >= self.min_count


class BatchedLengthFilter(DocumentFilter):
    """
    Keeps documents of a given length
    """

    def __init__(self, min_length=5, max_length=10):
        super().__init__()
        self.min_length = min_length
        self.max_length = max_length
<<<<<<< HEAD
    
    @batched
=======

>>>>>>> fc167a6e
    def score_document(self, df):
        return df.str.len()

    @batched
    def keep_document(self, scores):
        min_threshold = self.min_length <= scores
        max_threshold = scores <= self.max_length
        return min_threshold & max_threshold


def all_equal(left_dataset, right_dataset):
    return all(left_dataset.df.compute() == right_dataset.df.compute())


def list_to_dataset(documents, col_name="text", npartitions=2):
    data = {col_name: documents}
    pdf = pd.DataFrame(data)

    return DocumentDataset(dd.from_pandas(pdf, npartitions=npartitions))


@pytest.fixture
def letter_count_data():
    return list_to_dataset(
        ["Two aa", "a a Three a", "Five aaa aa", "aaaSeven aaaa"], col_name="documents"
    )


class TestFilterModule:
    def test_score_filter(self, letter_count_data):
        letter_filter = LetterCountFilter()
        filter_step = ScoreFilter(letter_filter, text_field="documents")
        filtered_data = filter_step(letter_count_data)

        expected_indices = [2, 3]
        expected_data = DocumentDataset(letter_count_data.df.loc[expected_indices])
        assert all_equal(
            expected_data, filtered_data
        ), f"Expected {expected_data} but got {filtered_data}"

    def test_score(self, letter_count_data):
        letter_filter = LetterCountFilter()
        score_field = "a_count"
        score_step = Score(
            letter_filter.score_document,
            text_field="documents",
            score_field=score_field,
        )
        scored_data = score_step(letter_count_data)

        expected_scores = pd.Series([2, 3, 5, 7])
        scores = scored_data.df[score_field]
        assert all(
            expected_scores == scores.compute()
        ), f"Expected {expected_scores} but got {scores}"

    def test_retain_score_filter(self, letter_count_data):
        letter_filter = LetterCountFilter()
        score_field = "count_a"
        filter_step = ScoreFilter(
            letter_filter, text_field="documents", score_field=score_field
        )
        filtered_data = filter_step(letter_count_data)

        expected_indices = [2, 3]
        expected_data = DocumentDataset(letter_count_data.df.loc[expected_indices])
        expected_data.df[score_field] = pd.Series([5, 7], index=expected_data.df.index)
        assert all_equal(
            expected_data, filtered_data
        ), f"Expected {expected_data} but got {filtered_data}"

    def test_filter(self, letter_count_data):
        letter_filter = LetterCountFilter()
        score_field = "a_count"
        score_step = Score(
            letter_filter.score_document,
            text_field="documents",
            score_field=score_field,
        )
        scored_data = score_step(letter_count_data)
        filter_step = Filter(letter_filter.keep_document, score_field)
        filtered_data = filter_step(scored_data)

        expected_indices = [2, 3]
        expected_data = letter_count_data.df.loc[expected_indices]
        expected_data[score_field] = pd.Series([5, 7], index=expected_data.index)
        expected_data = DocumentDataset(expected_data)
        assert all_equal(
            expected_data, filtered_data
        ), f"Expected {expected_data} but got {filtered_data}"

    def test_invert(self, letter_count_data):
        letter_filter = LetterCountFilter()
        filter_step = ScoreFilter(letter_filter, text_field="documents", invert=True)
        filtered_data = filter_step(letter_count_data)

        expected_indices = [0, 1]
        expected_data = DocumentDataset(letter_count_data.df.loc[expected_indices])
        assert all_equal(
            expected_data, filtered_data
        ), f"Expected {expected_data} but got {filtered_data}"

    def test_sequential_filter(self, letter_count_data):
        filters = Sequential(
            [
                ScoreFilter(LetterCountFilter(), text_field="documents"),
                ScoreFilter(LetterCountFilter(min_count=6), text_field="documents"),
            ]
        )
        filtered_data = filters(letter_count_data)

        expected_indices = [3]
        expected_data = DocumentDataset(letter_count_data.df.loc[expected_indices])
        assert all_equal(
            expected_data, filtered_data
        ), f"Expected {expected_data} but got {filtered_data}"

    def test_batch_score_filter(self, letter_count_data):
        length_filter = BatchedLengthFilter(min_length=8, max_length=11)
        filter_step = ScoreFilter(length_filter, text_field="documents")
        filtered_data = filter_step(letter_count_data)

        expected_indices = [1, 2]
        expected_data = DocumentDataset(letter_count_data.df.loc[expected_indices])
        assert all_equal(
            expected_data, filtered_data
        ), f"Expected {expected_data} but got {filtered_data}"

    def test_batch_score(self, letter_count_data):
        length_filter = BatchedLengthFilter(min_length=8, max_length=11)
        score_field = "lengths"
<<<<<<< HEAD
        score_step = Score(length_filter.score_document, text_field="documents", score_field=score_field)
=======
        score_step = Score(
            length_filter.score_document,
            text_field="documents",
            score_field=score_field,
            batched=True,
        )
>>>>>>> fc167a6e
        scored_data = score_step(letter_count_data)

        expected_scores = pd.Series([6, 11, 11, 13])
        scores = scored_data.df[score_field]
        assert all(
            expected_scores == scores.compute()
        ), f"Expected {expected_scores} but got {scores}"

    def test_batch_filter(self, letter_count_data):
        length_filter = BatchedLengthFilter(min_length=8, max_length=11)
        score_field = "lengths"
<<<<<<< HEAD
        score_step = Score(length_filter.score_document, text_field="documents", score_field=score_field)
=======
        score_step = Score(
            length_filter.score_document,
            text_field="documents",
            score_field=score_field,
            batched=True,
        )
>>>>>>> fc167a6e
        scored_data = score_step(letter_count_data)
        filter_step = Filter(length_filter.keep_document, score_field)
        filtered_data = filter_step(scored_data)

        expected_indices = [1, 2]
        expected_data = letter_count_data.df.loc[expected_indices]
        expected_data[score_field] = pd.Series([11, 11], index=expected_data.index)
        expected_data = DocumentDataset(expected_data)
        assert all_equal(
            expected_data, filtered_data
        ), f"Expected {expected_data} but got {filtered_data}"

    def test_score_filter_type(self, letter_count_data):
        letter_filter = LetterCountFilter()
        filter_step = ScoreFilter(letter_filter, text_field="documents", score_type=int)
        filtered_data = filter_step(letter_count_data)

        expected_indices = [2, 3]
        expected_data = DocumentDataset(letter_count_data.df.loc[expected_indices])
        assert all_equal(
            expected_data, filtered_data
        ), f"Expected {expected_data} but got {filtered_data}"

    def test_score_type(self, letter_count_data):
        letter_filter = LetterCountFilter()
        score_field = "a_count"
        score_step = Score(
            letter_filter.score_document,
            text_field="documents",
            score_field=score_field,
            score_type=int,
        )
        scored_data = score_step(letter_count_data)

        expected_scores = pd.Series([2, 3, 5, 7])
        scores = scored_data.df[score_field]
        assert all(
            expected_scores == scores.compute()
        ), f"Expected {expected_scores} but got {scores}"


class TestHeuristicFilters:
    def test_nonalpha(self):
        dataset = list_to_dataset(
            ["", "This is a test case.", "%$^%$^%$&^$()))))", "$aaa"]
        )
        filters = ScoreFilter(NonAlphaNumericFilter())
        filtered_data = filters(dataset)

        expected_indices = [1, 3]
        expected_data = DocumentDataset(dataset.df.loc[expected_indices])
        assert all_equal(
            expected_data, filtered_data
        ), f"Expected {expected_data} but got {filtered_data}"

    def test_symbolswords(self):
        dataset = list_to_dataset(
            [
                "mixed bag ... #",
                "full of words",
                "... # ... # #",
                "barely ok 3 4 5 6 7 8 9 #",
            ]
        )
        filters = ScoreFilter(SymbolsToWordsFilter())
        filtered_data = filters(dataset)

        expected_indices = [1, 3]
        expected_data = DocumentDataset(dataset.df.loc[expected_indices])
        assert all_equal(
            expected_data, filtered_data
        ), f"Expected {expected_data} but got {filtered_data}"

    def test_numbers(self):
        dataset = list_to_dataset(
            ["purely letters", "34134543", "$!@$@!$!@", "abcdefghi1"]
        )
        filters = ScoreFilter(NumbersFilter(max_number_to_text_ratio=0.1))
        filtered_data = filters(dataset)

        expected_indices = [0, 2, 3]
        expected_data = DocumentDataset(dataset.df.loc[expected_indices])
        assert all_equal(
            expected_data, filtered_data
        ), f"Expected {expected_data} but got {filtered_data}"

    def test_urls(self):
        dataset = list_to_dataset(
            [
                "https://www.nvidia.com/en-us/",
                "no urls here!",
                "$!@$@!$!@",
                "bunch of other words with url afdsjafidsaofjbwreowihfdsafbdashuoiotauhiofdafdsafd fdasfdafdsafdsafdsafdsafdsafdsa https://www.nvidia.com/en-us/ something else after the url etc more and more",
                "words with url https://www.nvidia.com/en-us/",
            ]
        )
        filters = ScoreFilter(UrlsFilter())
        filtered_data = filters(dataset)

        expected_indices = [1, 2, 3]
        expected_data = DocumentDataset(dataset.df.loc[expected_indices])
        assert all_equal(
            expected_data, filtered_data
        ), f"Expected {expected_data} but got {filtered_data}"

    def test_bullets(self):
        dataset = list_to_dataset(
            [
                "• not good",
                "good",
                "50 \n ⦾ 50",
                "⁌ this \n⁌ should \n⁌barely \n⁌pass \n⁌5 \n⁌6 \n⁌7 \n⁌8 \n⁌9 \n done!",
            ]
        )
        filters = ScoreFilter(BulletsFilter())
        filtered_data = filters(dataset)

        expected_indices = [1, 2, 3]
        expected_data = DocumentDataset(dataset.df.loc[expected_indices])
        assert all_equal(
            expected_data, filtered_data
        ), f"Expected {expected_data} but got {filtered_data}"

    def test_whitespace(self):
        dataset = list_to_dataset(["\t\n\r", "good", "50%\n\n\n", "123\b"])
        filters = ScoreFilter(WhiteSpaceFilter())
        filtered_data = filters(dataset)

        expected_indices = [1, 3]
        expected_data = DocumentDataset(dataset.df.loc[expected_indices])
        assert all_equal(
            expected_data, filtered_data
        ), f"Expected {expected_data} but got {filtered_data}"

    def test_parentheses(self):
        dataset = list_to_dataset(
            ["()", "(not good)", "this is completely absolutely fine", "123456789("]
        )
        filters = ScoreFilter(ParenthesesFilter())
        filtered_data = filters(dataset)

        expected_indices = [2, 3]
        expected_data = DocumentDataset(dataset.df.loc[expected_indices])
        assert all_equal(
            expected_data, filtered_data
        ), f"Expected {expected_data} but got {filtered_data}"

    def test_longword(self):
        dataset = list_to_dataset(["tiny", "large"])
        filters = ScoreFilter(LongWordFilter(max_word_length=4))
        filtered_data = filters(dataset)

        expected_indices = [0]
        expected_data = DocumentDataset(dataset.df.loc[expected_indices])
        assert all_equal(
            expected_data, filtered_data
        ), f"Expected {expected_data} but got {filtered_data}"

    def test_wordcount(self):
        dataset = list_to_dataset(
            ["", "one", "two words", "$#@$ %$@$#@ !#@!", "one two three four five"]
        )
        filters = ScoreFilter(WordCountFilter(min_words=2, max_words=4))
        filtered_data = filters(dataset)

        expected_indices = [2, 3]
        expected_data = DocumentDataset(dataset.df.loc[expected_indices])
        assert all_equal(
            expected_data, filtered_data
        ), f"Expected {expected_data} but got {filtered_data}"

    def test_boilerplate(self):
        dataset = list_to_dataset(
            [
                "nothing\t here",
                "1\n\n2\n\n3\n\n4\n\n5\n\n6\n\nterms of use\n\n privacy policy\n\n cookie policy\n\nuses cookies",
                "too much \n\n privacy & cookies policy",
            ]
        )
        filters = ScoreFilter(BoilerPlateStringFilter())
        filtered_data = filters(dataset)

        expected_indices = [0, 1]
        expected_data = DocumentDataset(dataset.df.loc[expected_indices])
        assert all_equal(
            expected_data, filtered_data
        ), f"Expected {expected_data} but got {filtered_data}"

    def test_meanwordlength(self):
        dataset = list_to_dataset(
            [
                "a",
                "aa",
                "superlongword short",
                "evenly balanced",
                "waytoolongforasingleword",
            ]
        )
        filters = ScoreFilter(MeanWordLengthFilter())
        filtered_data = filters(dataset)

        expected_indices = [2, 3]
        expected_data = DocumentDataset(dataset.df.loc[expected_indices])
        assert all_equal(
            expected_data, filtered_data
        ), f"Expected {expected_data} but got {filtered_data}"

    def test_repeatedlines(self):
        dataset = list_to_dataset(["totally unique", "half.\nhalf."])
        filters = ScoreFilter(RepeatedLinesFilter())
        filtered_data = filters(dataset)

        expected_indices = [0]
        expected_data = DocumentDataset(dataset.df.loc[expected_indices])
        assert all_equal(
            expected_data, filtered_data
        ), f"Expected {expected_data} but got {filtered_data}"

    def test_repeatedparagraphs(self):
        dataset = list_to_dataset(["totally unique", "half.\n\nhalf."])
        filters = ScoreFilter(RepeatedParagraphsFilter())
        filtered_data = filters(dataset)

        expected_indices = [0]
        expected_data = DocumentDataset(dataset.df.loc[expected_indices])
        assert all_equal(
            expected_data, filtered_data
        ), f"Expected {expected_data} but got {filtered_data}"

    def test_repeatedlineschar(self):
        dataset = list_to_dataset(
            [
                "totally unique",
                "a.\na.\nvery very very short duplicate.",
                "half.\nhalf.",
                "super very incredibly huge long duplicate.\nsuper very incredibly huge long duplicate.\na.\nb.\nc.",
            ]
        )
        filters = ScoreFilter(RepeatedLinesByCharFilter())
        filtered_data = filters(dataset)

        expected_indices = [0, 1]
        expected_data = DocumentDataset(dataset.df.loc[expected_indices])
        assert all_equal(
            expected_data, filtered_data
        ), f"Expected {expected_data} but got {filtered_data}"

    def test_repeatedparagraphschar(self):
        dataset = list_to_dataset(
            [
                "totally unique",
                "a.\n\n  a.\n\n  very very very short duplicate.",
                "half.\n\nhalf.",
                "super very incredibly huge long duplicate.\n\nsuper very incredibly huge long duplicate.\n\n  a.\n\n  b.\n\n  c.",
            ]
        )
        filters = ScoreFilter(RepeatedParagraphsByCharFilter())
        filtered_data = filters(dataset)

        expected_indices = [0, 1]
        expected_data = DocumentDataset(dataset.df.loc[expected_indices])
        assert all_equal(
            expected_data, filtered_data
        ), f"Expected {expected_data} but got {filtered_data}"

    def test_repeatingtopngrams(self):
        dataset = list_to_dataset(
            [
                "this is a totally fine sentence with no repeating ngrams so we are ok",
                "a b . a b",
                "a a a a a a",
                "totally fine small dupe a b a b",
            ]
        )
        filters = ScoreFilter(RepeatingTopNGramsFilter())
        filtered_data = filters(dataset)

        expected_indices = [0, 3]
        expected_data = DocumentDataset(dataset.df.loc[expected_indices])
        assert all_equal(
            expected_data, filtered_data
        ), f"Expected {expected_data} but got {filtered_data}"

    def test_repeatingduplicatengrams(self):
        dataset = list_to_dataset(
            ["a a b b a a b b", "totally fine", "a a a a this should be fine as well"]
        )
        filters = ScoreFilter(RepeatingDuplicateNGramsFilter())
        filtered_data = filters(dataset)

        expected_indices = [1, 2]
        expected_data = DocumentDataset(dataset.df.loc[expected_indices])
        assert all_equal(
            expected_data, filtered_data
        ), f"Expected {expected_data} but got {filtered_data}"

    def test_punctuation(self):
        dataset = list_to_dataset(
            ["not good", "good.", "just\n barely\n fine\n ok\n yep."]
        )
        filters = ScoreFilter(
            PunctuationFilter(max_num_sentences_without_endmark_ratio=0.8)
        )
        filtered_data = filters(dataset)

        expected_indices = [1, 2]
        expected_data = DocumentDataset(dataset.df.loc[expected_indices])
        assert all_equal(
            expected_data, filtered_data
        ), f"Expected {expected_data} but got {filtered_data}"

    def test_ellipsis(self):
        dataset = list_to_dataset(
            ["not good...", "good.", "just...\n barely...\n fine...\n ok...\n yep."]
        )
        filters = ScoreFilter(
            EllipsisFilter(max_num_lines_ending_with_ellipsis_ratio=0.8)
        )
        filtered_data = filters(dataset)

        expected_indices = [1, 2]
        expected_data = DocumentDataset(dataset.df.loc[expected_indices])
        assert all_equal(
            expected_data, filtered_data
        ), f"Expected {expected_data} but got {filtered_data}"

    def test_commonenglishwords(self):
        dataset = list_to_dataset(["uncommon", "the and", "the and and of to"])
        filters = ScoreFilter(CommonEnglishWordsFilter())
        filtered_data = filters(dataset)

        expected_indices = [1, 2]
        expected_data = DocumentDataset(dataset.df.loc[expected_indices])
        assert all_equal(
            expected_data, filtered_data
        ), f"Expected {expected_data} but got {filtered_data}"

    def test_wordswithoutalphabets(self):
        dataset = list_to_dataset(["totally fine", "good good good good !", "@"])
        filters = ScoreFilter(WordsWithoutAlphabetsFilter())
        filtered_data = filters(dataset)

        expected_indices = [0, 1]
        expected_data = DocumentDataset(dataset.df.loc[expected_indices])
        assert all_equal(
            expected_data, filtered_data
        ), f"Expected {expected_data} but got {filtered_data}"

    def test_pornographicurls(self):
        dataset = list_to_dataset(
            [
                "no url",
                "fine url https://www.nvidia.com/en-us/",
                "bad url https://www.pornhub.com/",
            ]
        )
        filters = ScoreFilter(PornographicUrlsFilter())
        filtered_data = filters(dataset)

        expected_indices = [0, 1]
        expected_data = DocumentDataset(dataset.df.loc[expected_indices])
        assert all_equal(
            expected_data, filtered_data
        ), f"Expected {expected_data} but got {filtered_data}"


class TestCodeFilters:
    def test_python_comment_to_code(self):
        doc_1 = "# Good code\nprint('hello world')"
        doc_2 = "print('bad code')"
        doc_3 = "# Too many\n# comments!"
        doc_4 = "'''Good comment'''\nprint('hello world')"
        dataset = list_to_dataset([doc_1, doc_2, doc_3, doc_4])
        filters = ScoreFilter(PythonCommentToCodeFilter())
        filtered_data = filters(dataset)

        expected_indices = [0, 3]
        expected_data = DocumentDataset(dataset.df.loc[expected_indices])
        assert all_equal(
            expected_data, filtered_data
        ), f"Expected {expected_data} but got {filtered_data}"

    def test_general_commment_to_code(self):
        doc_1 = '// Good code\nprintf("hello world\\n")'
        doc_2 = 'printf("bad code\\n")'
        doc_3 = "// Way far too many\n// comments!"
        doc_4 = '/*\nGood comment\n*/\nprintf("hello world\\n")'
        dataset = list_to_dataset([doc_1, doc_2, doc_3, doc_4])
        filters = ScoreFilter(GeneralCommentToCodeFilter("text/x-c++"))
        filtered_data = filters(dataset)

        expected_indices = [0, 3]
        expected_data = DocumentDataset(dataset.df.loc[expected_indices])
        assert all_equal(
            expected_data, filtered_data
        ), f"Expected {expected_data} but got {filtered_data}"

    def test_number_lines_code(self):
        doc_1 = """print("too short")"""
        doc_2 = """print("just")
        print("right")"""
        doc_3 = """print("way")
        print("too")
        print("long")
        print("!")"""
        dataset = list_to_dataset([doc_1, doc_2, doc_3])
        filters = ScoreFilter(NumberOfLinesOfCodeFilter(min_lines=2, max_lines=3))
        filtered_data = filters(dataset)

        expected_indices = [1]
        expected_data = DocumentDataset(dataset.df.loc[expected_indices])
        assert all_equal(
            expected_data, filtered_data
        ), f"Expected {expected_data} but got {filtered_data}"

    def test_xml_header(self):
        dataset = list_to_dataset(
            ["no header", "<?xml version=1.0>", "slightly offset <?xml version="]
        )
        filters = ScoreFilter(XMLHeaderFilter())
        filtered_data = filters(dataset)

        expected_indices = [0]
        expected_data = DocumentDataset(dataset.df.loc[expected_indices])
        assert all_equal(
            expected_data, filtered_data
        ), f"Expected {expected_data} but got {filtered_data}"

    def test_alpha(self):
        dataset = list_to_dataset(["full of alphabet", "<>?$#@!", "mixed <>"])
        filters = ScoreFilter(AlphaFilter())
        filtered_data = filters(dataset)

        expected_indices = [0, 2]
        expected_data = DocumentDataset(dataset.df.loc[expected_indices])
        assert all_equal(
            expected_data, filtered_data
        ), f"Expected {expected_data} but got {filtered_data}"

    def test_html_boilerplate(self):
        good_doc = """
        <!DOCTYPE html>
        <html>
        <head>
            <title>Sample Webpage</title>
        </head>
        <body>
            <h1>Welcome to my sample webpage</h1>
            <p>This is a very fun paragraph on my sample webpage.</p>
        </body>
        </html>
        """
        boilerplate_heavy_doc = """
        <!DOCTYPE html>
        <html>
        <head>
            <title>Boilerplate Webpage</title>
        </head>
        <body>
            <h1><span>Welcome</span> <span>to</span> <span>my</span> <span>boilerplate</span> <span>webpage</span></h1>
            <div>
                <div>
                    <div><p>hi</p></div>
                </div>
                <div>
                    <div><p>hi</p></div>
                </div>
            </div>
        </body>
        </html>
        """
        small_doc = """
            <!DOCTYPE html>
            <html><body>hello world</body></html>
        """
        dataset = list_to_dataset([good_doc, boilerplate_heavy_doc, small_doc])
        filters = ScoreFilter(HTMLBoilerplateFilter())
        filtered_data = filters(dataset)

        expected_indices = [0]
        expected_data = DocumentDataset(dataset.df.loc[expected_indices])
        assert all_equal(
            expected_data, filtered_data
        ), f"Expected {expected_data} but got {filtered_data}"

    def test_per_extension_filter(self):
        good_cpp = """
        #include <iostream>

        using namespace std;

        int main() {
            cout << "Hello World!" << endl;
            return 0;
        };
        """
        dataset = list_to_dataset([good_cpp])
        metadata_file = os.path.abspath(
            os.path.join(
                os.path.dirname(__file__),
                "..",
                "nemo_curator",
                "utils",
                "code_meta.csv",
            )
        )
        filters = ScoreFilter(
            PerExtensionFilter("c++", "cpp", metadata_file=metadata_file)
        )
        filtered_data = filters(dataset)

        expected_indices = [0]
        expected_data = DocumentDataset(dataset.df.loc[expected_indices])
        assert all_equal(
            expected_data, filtered_data
        ), f"Expected {expected_data} but got {filtered_data}"<|MERGE_RESOLUTION|>--- conflicted
+++ resolved
@@ -19,12 +19,6 @@
 from dask import dataframe as dd
 
 from nemo_curator.datasets import DocumentDataset
-<<<<<<< HEAD
-from nemo_curator.modules import ScoreFilter, Score, Filter, Sequential
-from nemo_curator.filters import DocumentFilter, NonAlphaNumericFilter, SymbolsToWordsFilter, NumbersFilter, UrlsFilter, BulletsFilter, WhiteSpaceFilter, ParenthesesFilter, LongWordFilter, WordCountFilter, BoilerPlateStringFilter, MeanWordLengthFilter, RepeatedLinesFilter, RepeatedParagraphsFilter, RepeatedLinesByCharFilter, RepeatedParagraphsByCharFilter, RepeatingTopNGramsFilter, RepeatingDuplicateNGramsFilter, PunctuationFilter, EllipsisFilter, CommonEnglishWordsFilter, WordsWithoutAlphabetsFilter, PornographicUrlsFilter
-from nemo_curator.filters import PythonCommentToCodeFilter, GeneralCommentToCodeFilter, NumberOfLinesOfCodeFilter, TokenizerFertilityFilter, XMLHeaderFilter, AlphaFilter, HTMLBoilerplateFilter, PerExtensionFilter
-from nemo_curator.utils.decorators import batched
-=======
 from nemo_curator.filters import (
     AlphaFilter,
     BoilerPlateStringFilter,
@@ -60,7 +54,7 @@
 )
 from nemo_curator.modules import Filter, Score, ScoreFilter, Sequential
 
->>>>>>> fc167a6e
+from nemo_curator.utils.decorators import batched
 
 class LetterCountFilter(DocumentFilter):
     """
@@ -88,12 +82,8 @@
         super().__init__()
         self.min_length = min_length
         self.max_length = max_length
-<<<<<<< HEAD
     
     @batched
-=======
-
->>>>>>> fc167a6e
     def score_document(self, df):
         return df.str.len()
 
@@ -225,16 +215,11 @@
     def test_batch_score(self, letter_count_data):
         length_filter = BatchedLengthFilter(min_length=8, max_length=11)
         score_field = "lengths"
-<<<<<<< HEAD
-        score_step = Score(length_filter.score_document, text_field="documents", score_field=score_field)
-=======
         score_step = Score(
             length_filter.score_document,
             text_field="documents",
             score_field=score_field,
-            batched=True,
-        )
->>>>>>> fc167a6e
+        )
         scored_data = score_step(letter_count_data)
 
         expected_scores = pd.Series([6, 11, 11, 13])
@@ -246,16 +231,11 @@
     def test_batch_filter(self, letter_count_data):
         length_filter = BatchedLengthFilter(min_length=8, max_length=11)
         score_field = "lengths"
-<<<<<<< HEAD
-        score_step = Score(length_filter.score_document, text_field="documents", score_field=score_field)
-=======
         score_step = Score(
             length_filter.score_document,
             text_field="documents",
             score_field=score_field,
-            batched=True,
-        )
->>>>>>> fc167a6e
+        )
         scored_data = score_step(letter_count_data)
         filter_step = Filter(length_filter.keep_document, score_field)
         filtered_data = filter_step(scored_data)
