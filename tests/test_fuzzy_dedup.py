# Copyright (c) 2024, NVIDIA CORPORATION.  All rights reserved.
#
# Licensed under the Apache License, Version 2.0 (the "License");
# you may not use this file except in compliance with the License.
# You may obtain a copy of the License at
#
#     http://www.apache.org/licenses/LICENSE-2.0
#
# Unless required by applicable law or agreed to in writing, software
# distributed under the License is distributed on an "AS IS" BASIS,
# WITHOUT WARRANTIES OR CONDITIONS OF ANY KIND, either express or implied.
# See the License for the specific language governing permissions and
# limitations under the License.

import os
from itertools import combinations
from typing import Iterable

import dask.dataframe as dd
import numpy as np
import pytest
import yaml
from dask import config
from dask.dataframe.utils import assert_eq

from nemo_curator import LSH, FuzzyDuplicates, FuzzyDuplicatesConfig, MinHash
from nemo_curator.cache import Cache
from nemo_curator.datasets import DocumentDataset
from nemo_curator.utils.fuzzy_dedup_utils.merge_utils import extract_partitioning_index
from nemo_curator.utils.import_utils import gpu_only_import

cudf = gpu_only_import("cudf")
dask_cudf = gpu_only_import("dask_cudf")


@pytest.fixture
def fuzzy_dedup_data():
    df = cudf.DataFrame(
        {
            "id": [1, 2, 300, 4, -1],
            "text": [
                "A test string",
                "A different test string",
                "A different object",
                "The quick brown fox jumps over the lazy dog",
                "The quick black cat jumps over the lazy dog",
            ],
        }
    )
    df = dask_cudf.from_cudf(df, 2)
    return DocumentDataset(df)


@pytest.fixture
def large_fuzzy_dedup_data():
    df = cudf.DataFrame(
        {
            "id": np.arange(500),
            "text": [
                "A test string",
                "A different test string",
                "A different object",
                "The quick brown fox jumps over the lazy dog",
                "The quick black cat jumps over the lazy dog",
            ]
            * 100,
        }
    )
    df = dask_cudf.from_cudf(df, 5).reset_index(drop=True)
    return DocumentDataset(df)


@pytest.fixture
def no_duplicates_fuzzy_dedup_data():
    df = cudf.DataFrame(
        {
            "id": [1, 2, 3, 4],
            "text": [
                "A test string",
                "Very different thing",
                "Something completely else that doesn't match",
                "The quick black cat jumps over the lazy dog",
            ],
        }
    )
    df = dask_cudf.from_cudf(df, 2)
    return DocumentDataset(df)


@pytest.fixture
def shuffle_fail_fuzzy_dedup_data():
    df = cudf.DataFrame(
        {
            "id": [1, 2, 300, 4, -1],
            "text": [
                "A test string",
                "A different test string",
                "A different object",
                "Something completely else that doesn't match",
                "The quick black cat jumps over the lazy dog",
            ],
        }
    )
    df = dask_cudf.from_cudf(df, 2)
    return DocumentDataset(df)


def minhash_overlap(minhash1: np.array, minhash2: np.array):
    assert len(minhash1) == len(minhash2)
    overlap = sum(minhash1 == minhash2)
    return overlap / len(minhash1)


def jaccard_index(str1: str, str2: str, char_ngrams):
    return (
        cudf.Series([str1])
        .str.jaccard_index(cudf.Series([str2]), width=char_ngrams)
        .values_host[0]
    )


def generate_all_pairs(item: Iterable):
    return combinations(item, 2)


@pytest.mark.gpu
class TestMinhashes:
    @pytest.mark.parametrize("use_64bit_hash", [False, True])
    @pytest.mark.parametrize("seed,char_ngrams,num_hashes", [(128, 3, 260)])
    def test_identical_minhash(
        self, fuzzy_dedup_data, use_64bit_hash, seed, char_ngrams, num_hashes
    ):
        minhasher1 = MinHash(
            seed=seed,
            num_hashes=num_hashes,
            char_ngrams=char_ngrams,
            use_64bit_hash=use_64bit_hash,
        )
        minhash_sig1 = minhasher1(fuzzy_dedup_data)
        sig_lengths = minhash_sig1.df["_minhash_signature"].compute().list.len()
        assert (sig_lengths == num_hashes).all()

        minhasher2 = MinHash(
            seed=seed,
            num_hashes=num_hashes,
            char_ngrams=char_ngrams,
            use_64bit_hash=use_64bit_hash,
        )
        minhash_sig2 = minhasher2(fuzzy_dedup_data)
        assert_eq(minhash_sig1.df, minhash_sig2.df)

    @pytest.mark.parametrize(
        "use_64bit_hash,seed,char_ngrams,num_hashes",
        [(False, 42, 5, 20), (True, 32768, 10, 18)],
    )
    def test_minhash_approximation(
        self, fuzzy_dedup_data, use_64bit_hash, seed, char_ngrams, num_hashes
    ):
        THRESHOLD = 0.15

        minhasher = MinHash(
            seed=seed,
            num_hashes=num_hashes,
            char_ngrams=char_ngrams,
            use_64bit_hash=use_64bit_hash,
        )
        minhashes = minhasher(fuzzy_dedup_data)

        minhash_signatures = (
            minhashes.df["_minhash_signature"].compute().to_pandas().values
        )

        strings = fuzzy_dedup_data.df["text"].compute().to_pandas().values

        for (sig1, str1), (sig2, str2) in generate_all_pairs(
            tuple(zip(minhash_signatures, strings))
        ):
            true_jaccard = jaccard_index(str1, str2, char_ngrams)
            minhash_approximation = minhash_overlap(np.array(sig1), np.array(sig2))
            assert abs(true_jaccard - minhash_approximation) < THRESHOLD

    @pytest.mark.parametrize("cache_method", ["Cache", "MinHash"])
    def test_minhash_cache(self, fuzzy_dedup_data, tmpdir, cache_method):

        Cache().delete_cache_instance()  # Fresh start for new PyTest
        if cache_method == "Cache":
            Cache(cache_dir=tmpdir)
            cache_dir = None
        else:
            cache_dir = tmpdir

        minhasher = MinHash(cache_dir=cache_dir)
        result = minhasher(fuzzy_dedup_data)

        assert len(result) == len(fuzzy_dedup_data)
        assert "_minhashes.parquet" in os.listdir(tmpdir)
        assert len(os.listdir(tmpdir / "_minhashes.parquet")) != 0


@pytest.mark.gpu
class TestLSH:
    @pytest.fixture(autouse=True)
    def minhash_data(self):
        df = cudf.DataFrame(
            {
                "id": [1, 2, 3, 4, 5],
                "dataset_id": [1, 1, 2, 3, 4],
                "minhash_sig": [
                    [1, 2, 1, 2, 1, 2],
                    [1, 2, 3, 4, 5, 6],
                    [3, 2, 1, 4, 5, 6],
                    [9, 8, 7, 6, 5, 4],
                    [3, 1, 2, 4, 5, 4],
                ],
            }
        )
        df = dask_cudf.from_cudf(df, 2)
        self.dataset = DocumentDataset(df)

    @pytest.mark.parametrize("buckets_per_shuffle", [1, 2, 3])
    @pytest.mark.parametrize("cache_method", ["Cache", "LSH"])
    def test_lsh(self, tmpdir, buckets_per_shuffle, cache_method):

        Cache().delete_cache_instance()  # Fresh start for new PyTest
        if cache_method == "Cache":
            Cache(cache_dir=tmpdir)
            cache_dir = None
        else:
            cache_dir = tmpdir

        lsh = LSH(
            cache_dir=cache_dir,
            num_hashes=6,
            num_buckets=3,
            buckets_per_shuffle=buckets_per_shuffle,
            minhash_field="minhash_sig",
            id_fields="id",
        )

        buckets = lsh(self.dataset)
        buckets_df = buckets.df
        docs_list = buckets_df.groupby("_bucket_id").id.agg(list)
        expected_df = cudf.Series([[1, 2], [2, 3], [4, 5]], name="id")

        assert_eq(expected_df, docs_list, check_index=False)
        assert "_buckets.parquet" in os.listdir(tmpdir)

    def test_multiple_id_cols(self, tmpdir):
        lsh = LSH(
            cache_dir=tmpdir,
            num_hashes=6,
            num_buckets=3,
            buckets_per_shuffle=1,
            id_fields=["id", "dataset_id"],
            minhash_field="minhash_sig",
        )
        buckets = lsh(self.dataset)

        buckets_df = buckets.df.compute().to_pandas()
        buckets_df["new_id"] = list(
            map(list, zip(buckets_df.dataset_id, buckets_df.id))
        )

        docs_list = buckets_df.groupby("_bucket_id").new_id.apply(list)
        expected_df = cudf.Series(
            [[(1, 1), (1, 2)], [(1, 2), (2, 3)], [(3, 4), (4, 5)]], name="new_id"
        )

        assert_eq(expected_df, docs_list, check_index=False)

    @pytest.mark.parametrize("false_positive_check", [True, False])
    def test_no_duplicates(self, tmpdir, false_positive_check):
        minhash_df = cudf.DataFrame(
            {
                "id": [1, 2, 3, 4, 5],
                "minhash_sig": [
                    [1, 2, 1, 2, 1],
                    [2, 3, 3, 4, 5],
                    [3, 4, 5, 5, 6],
                    [4, 8, 7, 6, 7],
                    [5, 10, 9, 7, 8],
                ],
            }
        )
        minhash_dataset = DocumentDataset(dask_cudf.from_cudf(minhash_df, 2))

        lsh = LSH(
            cache_dir=tmpdir,
            num_hashes=5,
            num_buckets=5,
            buckets_per_shuffle=1,
            id_fields="id",
            minhash_field="minhash_sig",
            false_positive_check=false_positive_check,
        )
        buckets = lsh(minhash_dataset)

        assert buckets is None
        assert "_buckets.parquet" not in os.listdir(tmpdir)

    @pytest.mark.parametrize("false_positive_check", [True, False])
    def test_partial_overlap(self, tmpdir, false_positive_check):
        minhash_df = cudf.DataFrame(
            {
                "id": [1, 2, 3],
                "minhash_sig": [
                    [1, 2, 1, 1, 1],
                    [2, 3, 1, 2, 2],
                    [3, 4, 2, 3, 1],
                ],
            }
        )
        minhash_dataset = DocumentDataset(dask_cudf.from_cudf(minhash_df, 2))

        lsh = LSH(
            cache_dir=tmpdir,
            num_hashes=5,
            num_buckets=5,
            buckets_per_shuffle=1,
            id_fields="id",
            minhash_field="minhash_sig",
            false_positive_check=false_positive_check,
        )
        buckets = lsh(minhash_dataset)

        assert len(buckets) == 4
        assert buckets.df["_bucket_id"].nunique().compute() == 2
        assert_eq(
            buckets.df["id"], cudf.Series([1, 2, 1, 3], name="id"), check_index=False
        )


@pytest.mark.gpu
class TestFuzzyDuplicates:
    @pytest.mark.parametrize("use_64_bit_hash", [False, True])
    @pytest.mark.parametrize(
        "num_buckets,jaccard_threshold,duplicate_docs",
        # Duplicated docs estimated from true_jaccard values
        [
            (5, 0.5, [[4, -1]]),
            (10, 0.39, [[4, -1], [1, 2]]),
            (15, 0.3, [[4, -1], [1, 2, 300]]),
        ],
    )
    @pytest.mark.parametrize("cache_method", ["Cache", "FuzzyDuplicatesConfig"])
    def test_fuzzy_dedup(
        self,
        fuzzy_dedup_data,
        use_64_bit_hash,
        num_buckets,
        jaccard_threshold,
        duplicate_docs,
        tmpdir,
<<<<<<< HEAD
        cache_method,
    ):
        print(self.client)

        Cache().delete_cache_instance()  # Fresh start for new PyTest
        if cache_method == "Cache":
            Cache(cache_dir=tmpdir)
            cache_dir = None
        else:
            cache_dir = tmpdir

        # Deduplication might fail when indices per partition do not start from 0
=======
        gpu_client,
    ):
        print(gpu_client)
        # Dedup might fail when indices per partition do not start from 0
>>>>>>> 27de7812
        fuzzy_dedup_data.df = fuzzy_dedup_data.df.reset_index(drop=True)

        config = FuzzyDuplicatesConfig(
            cache_dir=cache_dir,
            id_field="id",
            text_field="text",
            seed=42,
            char_ngrams=5,
            num_buckets=num_buckets,
            hashes_per_bucket=1,
            use_64_bit_hash=use_64_bit_hash,
            buckets_per_shuffle=3,
            false_positive_check=True,
            num_anchors=2,
            jaccard_threshold=jaccard_threshold,
        )

        fuzzy_duplicates = FuzzyDuplicates(config=config)
        result = fuzzy_duplicates.identify_duplicates(fuzzy_dedup_data)
        result_df = result.df.compute()

        # Drop non-duplicated documents
        result_df = result_df[result_df.group.duplicated(keep=False)]
        result_df = result_df.groupby("group").id.agg(list)

        # Sort to maintain uniform ordering
        result_df = result_df.list.sort_values()
        result_df = result_df.sort_values()

        expected_df = cudf.Series(duplicate_docs, name="id")
        expected_df = expected_df.list.sort_values()
        expected_df = expected_df.sort_values()

        assert_eq(expected_df, result_df, check_index=False)

    def test_different_fields(self, fuzzy_dedup_data, tmpdir):
        fuzzy_dedup_data.df = fuzzy_dedup_data.df.reset_index(drop=True).rename(
            columns={"id": "col0", "text": "col1"}
        )

        config = FuzzyDuplicatesConfig(
            cache_dir=tmpdir,
            id_field="col0",
            text_field="col1",
            num_buckets=10,
            hashes_per_bucket=1,
            buckets_per_shuffle=5,
            false_positive_check=True,
            num_anchors=2,
            jaccard_threshold=0.39,
            char_ngrams=5,
        )

        fuzzy_duplicates = FuzzyDuplicates(config=config)
<<<<<<< HEAD
        result = fuzzy_duplicates(fuzzy_dedup_data)
        result_df = result.df.compute()

        # Drop non-duplicated documents
        result_df = result_df[result_df.group.duplicated(keep=False)]
        result_df = result_df.groupby("group")["col0"].agg(list)

=======
        duplicates = fuzzy_duplicates.identify_duplicates(fuzzy_dedup_data)
        deduplicated_ds = fuzzy_duplicates.remove(fuzzy_dedup_data, duplicates)
        deduplicated_df = deduplicated_ds.df.compute()
        output_deduplicated_ids = set(deduplicated_df["col0"].to_arrow().to_pylist())
        assert len(deduplicated_df) == 3
        # From each of our groups we'll have atmost one document that is not duplicated
        assert (
            300 in output_deduplicated_ids
            and len({-1, 4}.intersection(output_deduplicated_ids)) == 1
            and len({1, 2}.intersection(output_deduplicated_ids)) == 1
        )

        # Drop non duplicated docs
        duplicates_df = duplicates.df.compute()
        duplicates_df = duplicates_df[duplicates_df.group.duplicated(keep=False)]
        duplicates_df = duplicates_df.groupby("group")["col0"].agg(list)
>>>>>>> 27de7812
        # Sort to maintain uniform ordering
        duplicates_df = duplicates_df.list.sort_values()
        duplicates_df = duplicates_df.sort_values()

        duplicate_docs = [[4, -1], [1, 2]]
        expected_df = cudf.Series(duplicate_docs, name="col0")
        expected_df = expected_df.list.sort_values()
        expected_df = expected_df.sort_values()
<<<<<<< HEAD

        assert_eq(expected_df, result_df, check_index=False)
=======
        assert_eq(expected_df, duplicates_df, check_index=False)
>>>>>>> 27de7812

    @pytest.mark.xfail
    def test_non_uniform_indices(
        self,
        tmpdir,
        gpu_client,
    ):
<<<<<<< HEAD
        print(self.client)

        # Deduplication might fail when indices per partition do not start from 0
=======
        print(gpu_client)
        # Dedup might fail when indices per partition do not start from 0
>>>>>>> 27de7812
        df = cudf.DataFrame(
            {
                "id": [1, 2, 300, 4, -1],
                "text": [
                    "A test string",
                    "A different test string",
                    "A different object",
                    "The quick brown fox jumps over the lazy dog",
                    "The quick black cat jumps over the lazy dog",
                ],
            }
        )
        df = dask_cudf.from_cudf(df, 2)
        data = DocumentDataset(df)

        duplicate_docs = [[4, -1], [1, 2, 300]]

        config = FuzzyDuplicatesConfig(
            cache_dir=tmpdir,
            id_field="id",
            text_field="text",
            seed=42,
            char_ngrams=5,
            num_buckets=10,
            hashes_per_bucket=1,
            use_64_bit_hash=False,
            buckets_per_shuffle=5,
            false_positive_check=True,
            num_anchors=2,
            jaccard_threshold=0.39,
        )
        fuzzy_duplicates = FuzzyDuplicates(config=config)
<<<<<<< HEAD
        result = fuzzy_duplicates(data)
        result_df = result.df.compute()

        # Drop non-duplicated documents
        result_df = result_df[result_df.group.duplicated(keep=False)]
        result_df = result_df.groupby("group").id.agg(list)

        # Sort to maintain uniform ordering
        result_df = result_df.list.sort_values()
        result_df = result_df.sort_values()

        expected_df = cudf.Series(duplicate_docs, name="id")
        expected_df = expected_df.list.sort_values()
        expected_df = expected_df.sort_values()

        assert_eq(expected_df, result_df, check_index=False)
=======
        duplicates = fuzzy_duplicates.identify_duplicates(data)
        deduplicated_ds = fuzzy_duplicates.remove(fuzzy_dedup_data, duplicates)
        deduplicated_df = deduplicated_ds.df.compute()
        output_deduplicated_ids = set(deduplicated_df["col0"].to_arrow().to_pylist())
        assert len(deduplicated_df) == 2
        # From each of our groups we'll have atmost one document that is not duplicated
        assert (
            len({4, -1}.intersection(output_deduplicated_ids)) == 1
            and len({1, 2, 300}.intersection(output_deduplicated_ids)) == 1
        )

        duplicates_df = duplicates.df.compute()
        # Drop non duplicated docs
        duplicates_df = duplicates_df[duplicates_df.group.duplicated(keep=False)]
        duplicates_df = duplicates_df.groupby("group").id.agg(list)
        # Sort to maintain uniform ordering

        duplicates_df = duplicates_df.list.sort_values()
        duplicates_df = duplicates_df.sort_values()
        expected_df = cudf.Series(duplicate_docs, name="id")
        expected_df = expected_df.list.sort_values()
        expected_df = expected_df.sort_values()
        assert_eq(expected_df, duplicates_df, check_index=False)
>>>>>>> 27de7812

    @pytest.mark.parametrize("num_anchors", [1, 3, 10])
    @pytest.mark.parametrize("cache_method", ["Cache", "FuzzyDuplicatesConfig"])
    def test_num_anchors(
        self, large_fuzzy_dedup_data, num_anchors, tmpdir, cache_method
    ):

        Cache().delete_cache_instance()  # Fresh start for new PyTest
        if cache_method == "Cache":
            Cache(cache_dir=tmpdir)
            cache_dir = None
        else:
            cache_dir = tmpdir

        config = FuzzyDuplicatesConfig(
            cache_dir=cache_dir,
            id_field="id",
            text_field="text",
            seed=42,
            char_ngrams=5,
            num_buckets=5,
            hashes_per_bucket=1,
            use_64_bit_hash=False,
            buckets_per_shuffle=5,
            false_positive_check=True,
            num_anchors=num_anchors,
            jaccard_threshold=0.39,
        )

        fuzzy_duplicates = FuzzyDuplicates(config=config)
        fuzzy_duplicates(large_fuzzy_dedup_data)

        anchor_docs_df_cols = dask_cudf.read_parquet(
            tmpdir / "anchor_docs_with_bk.parquet"
        ).columns

        assert all(f"anchor_{i}_id" in anchor_docs_df_cols for i in range(num_anchors))

    @pytest.mark.parametrize("use_64_bit_hash", [False, True])
    @pytest.mark.parametrize(
        "num_buckets,duplicate_docs",
        # Duplicated docs estimated from true_jaccard values
        [
            (10, [[4, -1], [1, 2, 300]]),
            (5, [[4, -1], [1, 2, 300]]),
        ],
    )
    def test_no_fp_check(
        self,
        fuzzy_dedup_data,
        use_64_bit_hash,
        num_buckets,
        duplicate_docs,
        tmpdir,
        gpu_client,
    ):
        config = FuzzyDuplicatesConfig(
            cache_dir=tmpdir,
            id_field="id",
            text_field="text",
            seed=42,
            char_ngrams=5,
            num_buckets=num_buckets,
            hashes_per_bucket=1,
            use_64_bit_hash=use_64_bit_hash,
            buckets_per_shuffle=3,
            false_positive_check=False,
            num_anchors=2,
            jaccard_threshold=0.39,
        )

        fuzzy_duplicates = FuzzyDuplicates(config=config)
        result = fuzzy_duplicates.identify_duplicates(fuzzy_dedup_data)
        result_df = result.df.compute()

        # Drop non-duplicated documents
        result_df = result_df[result_df.group.duplicated(keep=False)]
        result_df = result_df.groupby("group").id.agg(list)

        # Sort to maintain uniform ordering
        result_df = result_df.list.sort_values()
        result_df = result_df.sort_values()

        expected_df = cudf.Series(duplicate_docs, name="id")
        expected_df = expected_df.list.sort_values()
        expected_df = expected_df.sort_values()

        assert_eq(expected_df, result_df, check_index=False)

    def test_shuffle_fail_fuzzy_dedup_data(
        self,
        shuffle_fail_fuzzy_dedup_data,
        tmpdir,
        gpu_client,
    ):
        # Deduplication might fail when indices per partition do not start from 0
        shuffle_fail_fuzzy_dedup_data.df = shuffle_fail_fuzzy_dedup_data.df.reset_index(
            drop=True
        )
        config = FuzzyDuplicatesConfig(
            cache_dir=tmpdir,
            id_field="id",
            text_field="text",
            seed=42,
            char_ngrams=5,
            num_buckets=10,
            hashes_per_bucket=1,
            use_64_bit_hash=False,
            buckets_per_shuffle=5,
            false_positive_check=True,
            num_anchors=2,
            jaccard_threshold=0.39,
        )

        fuzzy_duplicates = FuzzyDuplicates(config=config)
        result = fuzzy_duplicates.identify_duplicates(shuffle_fail_fuzzy_dedup_data)
        result_df = result.df.compute()

        # Drop non-duplicated documents
        result_df = result_df[result_df.group.duplicated(keep=False)]
        result_df = result_df.groupby("group").id.agg(list)

        # Sort to maintain uniform ordering
        result_df = result_df.list.sort_values()
        result_df = result_df.sort_values()

        expected_df = cudf.Series([[1, 2]], name="id")
        expected_df = expected_df.list.sort_values()
        expected_df = expected_df.sort_values()

        assert_eq(expected_df, result_df, check_index=False)

    @pytest.mark.parametrize("false_positive_check", [True, False])
    def test_fuzzy_dedup_no_duplicates(
        self, no_duplicates_fuzzy_dedup_data, tmpdir, false_positive_check, gpu_client
    ):
        # Deduplication might fail when indices per partition do not start from 0
        no_duplicates_fuzzy_dedup_data.df = (
            no_duplicates_fuzzy_dedup_data.df.reset_index(drop=True)
        )

        config = FuzzyDuplicatesConfig(
            cache_dir=tmpdir,
            id_field="id",
            text_field="text",
            seed=42,
            char_ngrams=5,
            num_buckets=10,
            hashes_per_bucket=1,
            use_64_bit_hash=False,
            buckets_per_shuffle=5,
            false_positive_check=false_positive_check,
            num_anchors=2,
            jaccard_threshold=0.39,
        )

        fuzzy_duplicates = FuzzyDuplicates(config=config)
<<<<<<< HEAD
        result = fuzzy_duplicates(no_duplicates_fuzzy_dedup_data)

=======
        result = fuzzy_duplicates.identify_duplicates(no_duplicates_fuzzy_dedup_data)
>>>>>>> 27de7812
        assert result is None


class TestFuzzyDuplicatesConfig:
    def test_bad_inputs(self, tmpdir):

        with pytest.raises(ValueError):
            FuzzyDuplicatesConfig(
                cache_dir=tmpdir, num_anchors=0, false_positive_check=True
            )
            FuzzyDuplicatesConfig(
                cache_dir=tmpdir, jaccard_threshold=1.2, false_positive_check=True
            )
            FuzzyDuplicatesConfig(cache_dir=tmpdir, buckets_per_shuffle=0)
            FuzzyDuplicatesConfig(
                cache_dir=tmpdir, buckets_per_shuffle=2, num_buckets=1
            )
            FuzzyDuplicatesConfig(
                cache_dir=None, num_anchors=0, false_positive_check=True
            )

        with pytest.warns(
            UserWarning, match="Using a higher number of anchor documents might"
        ):
            FuzzyDuplicatesConfig(
                cache_dir=tmpdir, num_anchors=3, false_positive_check=True
            )

        with pytest.warns(
            UserWarning, match="Using a small char_ngrams value might lead"
        ):
            FuzzyDuplicatesConfig(
                cache_dir=tmpdir, char_ngrams=10, false_positive_check=False
            )

        with pytest.warns(
            UserWarning,
            match="Identifying false positives during Minhash deduplication is computationally expensive",
        ):
            FuzzyDuplicatesConfig(cache_dir=tmpdir, false_positive_check=True)

        with pytest.warns(
            UserWarning,
            match="False positive check is disabled. Unused arguments",
        ):
            FuzzyDuplicatesConfig(
                cache_dir=tmpdir,
                false_positive_check=False,
                num_anchors=2,
                jaccard_threshold=0.8,
            )

        # Need to specify either Cache(cache_dir=...) or FuzzyDuplicatesConfig(cache_dir=...)
        with pytest.raises(ValueError):
            Cache().delete_cache_instance()  # Fresh start for new PyTest
            FuzzyDuplicatesConfig(cache_dir=None)

    def test_from_yaml(self, tmpdir):
        yaml_params = {
            "cache_dir": "./",
            "num_anchors": 2,
            "jaccard_threshold": 0.8,
            "false_positive_check": False,
            "buckets_per_shuffle": 1,
            "char_ngrams": 20,
        }

        with open(tmpdir / "config.yaml", "w") as f:
            yaml.dump(yaml_params, f)

        config = FuzzyDuplicatesConfig.from_yaml(tmpdir / "config.yaml")

        for param in yaml_params:
            assert getattr(config, param) == yaml_params[param]


@pytest.mark.parametrize(
    "backend",
    [
        "pandas",
        pytest.param(
            "cudf",
            marks=pytest.mark.gpu,
        ),
    ],
)
def test_extract_partitioning_index(backend):

    def add_partition_info(df, partition_info=None):
        if partition_info is None:
            df["file_id"] = -1
        else:
            df["file_id"] = partition_info["number"]
        return df

    with config.set({"dataframe.backend": backend}):
        # Create a random unshuffled DataFrame with a
        # "part_id" column to be used as the shuffle index
        npartitions_left = 7
        unshuffled = dd.from_dict(
            {"part_id": np.random.randint(25, size=1000, dtype="int32")},
            npartitions=npartitions_left,
        )

        # Create a bk_mapping DataFrame that defines
        # the "correct" mapping beween "part_id" and
        # the destination partition ("file_id")
        npartitions_right = 5
        bk_mapping = (
            dd.from_dict(
                {"part_id": np.arange(25, dtype="int32")},
                npartitions=npartitions_right,
            )
            .shuffle("part_id")
            .map_partitions(add_partition_info)
            .compute()
        )

    # Use extract_partitioning_index to calculate
    # the partitioning index and assign it as a new
    # "_partitions" column
    result, _ = extract_partitioning_index(
        unshuffled,
        "part_id",
        bk_mapping,
        npartitions_right,
        npartitions_right,
    )

    # Rename the "_partitions" column, shuffle by "part_id",
    # and then assign a "file_id" column to reflect the final
    # partition of each row
    check = (
        result.rename(columns={"_partitions": "expected_file_id"})
        .shuffle(
            "part_id",
            npartitions=npartitions_right,
        )
        .map_partitions(add_partition_info)
        .compute()
    )

    # Check that the real and expected partitions match
    assert (check["file_id"] == check["expected_file_id"]).all()<|MERGE_RESOLUTION|>--- conflicted
+++ resolved
@@ -351,10 +351,10 @@
         jaccard_threshold,
         duplicate_docs,
         tmpdir,
-<<<<<<< HEAD
         cache_method,
+        gpu_client,
     ):
-        print(self.client)
+        print(gpu_client)
 
         Cache().delete_cache_instance()  # Fresh start for new PyTest
         if cache_method == "Cache":
@@ -364,12 +364,6 @@
             cache_dir = tmpdir
 
         # Deduplication might fail when indices per partition do not start from 0
-=======
-        gpu_client,
-    ):
-        print(gpu_client)
-        # Dedup might fail when indices per partition do not start from 0
->>>>>>> 27de7812
         fuzzy_dedup_data.df = fuzzy_dedup_data.df.reset_index(drop=True)
 
         config = FuzzyDuplicatesConfig(
@@ -424,32 +418,25 @@
         )
 
         fuzzy_duplicates = FuzzyDuplicates(config=config)
-<<<<<<< HEAD
-        result = fuzzy_duplicates(fuzzy_dedup_data)
-        result_df = result.df.compute()
-
-        # Drop non-duplicated documents
-        result_df = result_df[result_df.group.duplicated(keep=False)]
-        result_df = result_df.groupby("group")["col0"].agg(list)
-
-=======
+
         duplicates = fuzzy_duplicates.identify_duplicates(fuzzy_dedup_data)
         deduplicated_ds = fuzzy_duplicates.remove(fuzzy_dedup_data, duplicates)
         deduplicated_df = deduplicated_ds.df.compute()
         output_deduplicated_ids = set(deduplicated_df["col0"].to_arrow().to_pylist())
+
         assert len(deduplicated_df) == 3
-        # From each of our groups we'll have atmost one document that is not duplicated
+        # From each of our groups we will have at most 1 document that is not duplicated
         assert (
             300 in output_deduplicated_ids
             and len({-1, 4}.intersection(output_deduplicated_ids)) == 1
             and len({1, 2}.intersection(output_deduplicated_ids)) == 1
         )
 
-        # Drop non duplicated docs
+        # Drop non-duplicated documents
         duplicates_df = duplicates.df.compute()
         duplicates_df = duplicates_df[duplicates_df.group.duplicated(keep=False)]
         duplicates_df = duplicates_df.groupby("group")["col0"].agg(list)
->>>>>>> 27de7812
+
         # Sort to maintain uniform ordering
         duplicates_df = duplicates_df.list.sort_values()
         duplicates_df = duplicates_df.sort_values()
@@ -458,12 +445,8 @@
         expected_df = cudf.Series(duplicate_docs, name="col0")
         expected_df = expected_df.list.sort_values()
         expected_df = expected_df.sort_values()
-<<<<<<< HEAD
-
-        assert_eq(expected_df, result_df, check_index=False)
-=======
+
         assert_eq(expected_df, duplicates_df, check_index=False)
->>>>>>> 27de7812
 
     @pytest.mark.xfail
     def test_non_uniform_indices(
@@ -471,14 +454,9 @@
         tmpdir,
         gpu_client,
     ):
-<<<<<<< HEAD
-        print(self.client)
+        print(gpu_client)
 
         # Deduplication might fail when indices per partition do not start from 0
-=======
-        print(gpu_client)
-        # Dedup might fail when indices per partition do not start from 0
->>>>>>> 27de7812
         df = cudf.DataFrame(
             {
                 "id": [1, 2, 300, 4, -1],
@@ -511,48 +489,34 @@
             jaccard_threshold=0.39,
         )
         fuzzy_duplicates = FuzzyDuplicates(config=config)
-<<<<<<< HEAD
-        result = fuzzy_duplicates(data)
-        result_df = result.df.compute()
-
-        # Drop non-duplicated documents
-        result_df = result_df[result_df.group.duplicated(keep=False)]
-        result_df = result_df.groupby("group").id.agg(list)
-
-        # Sort to maintain uniform ordering
-        result_df = result_df.list.sort_values()
-        result_df = result_df.sort_values()
-
-        expected_df = cudf.Series(duplicate_docs, name="id")
-        expected_df = expected_df.list.sort_values()
-        expected_df = expected_df.sort_values()
-
-        assert_eq(expected_df, result_df, check_index=False)
-=======
+
         duplicates = fuzzy_duplicates.identify_duplicates(data)
         deduplicated_ds = fuzzy_duplicates.remove(fuzzy_dedup_data, duplicates)
         deduplicated_df = deduplicated_ds.df.compute()
         output_deduplicated_ids = set(deduplicated_df["col0"].to_arrow().to_pylist())
+
         assert len(deduplicated_df) == 2
-        # From each of our groups we'll have atmost one document that is not duplicated
+        # From each of our groups we will have at most 1 document that is not duplicated
         assert (
             len({4, -1}.intersection(output_deduplicated_ids)) == 1
             and len({1, 2, 300}.intersection(output_deduplicated_ids)) == 1
         )
 
         duplicates_df = duplicates.df.compute()
-        # Drop non duplicated docs
+
+        # Drop non-duplicated documents
         duplicates_df = duplicates_df[duplicates_df.group.duplicated(keep=False)]
         duplicates_df = duplicates_df.groupby("group").id.agg(list)
+
         # Sort to maintain uniform ordering
-
         duplicates_df = duplicates_df.list.sort_values()
         duplicates_df = duplicates_df.sort_values()
+
         expected_df = cudf.Series(duplicate_docs, name="id")
         expected_df = expected_df.list.sort_values()
         expected_df = expected_df.sort_values()
+
         assert_eq(expected_df, duplicates_df, check_index=False)
->>>>>>> 27de7812
 
     @pytest.mark.parametrize("num_anchors", [1, 3, 10])
     @pytest.mark.parametrize("cache_method", ["Cache", "FuzzyDuplicatesConfig"])
@@ -710,12 +674,7 @@
         )
 
         fuzzy_duplicates = FuzzyDuplicates(config=config)
-<<<<<<< HEAD
-        result = fuzzy_duplicates(no_duplicates_fuzzy_dedup_data)
-
-=======
         result = fuzzy_duplicates.identify_duplicates(no_duplicates_fuzzy_dedup_data)
->>>>>>> 27de7812
         assert result is None
 
 
