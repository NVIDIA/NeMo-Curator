# Copyright (c) 2024, NVIDIA CORPORATION.  All rights reserved.
#
# Licensed under the Apache License, Version 2.0 (the "License");
# you may not use this file except in compliance with the License.
# You may obtain a copy of the License at
#
#     http://www.apache.org/licenses/LICENSE-2.0
#
# Unless required by applicable law or agreed to in writing, software
# distributed under the License is distributed on an "AS IS" BASIS,
# WITHOUT WARRANTIES OR CONDITIONS OF ANY KIND, either express or implied.
# See the License for the specific language governing permissions and
# limitations under the License.

import os
from itertools import combinations
from typing import Iterable

import dask.dataframe as dd
import numpy as np
import pytest
import yaml
from dask import config
from dask.dataframe.utils import assert_eq
from distributed import Client

from nemo_curator import LSH, FuzzyDuplicates, FuzzyDuplicatesConfig, MinHash
from nemo_curator.cache import initialize_cache_directory
from nemo_curator.datasets import DocumentDataset
from nemo_curator.utils.fuzzy_dedup_utils.merge_utils import extract_partitioning_index
from nemo_curator.utils.import_utils import gpu_only_import, gpu_only_import_from

cudf = gpu_only_import("cudf")
dask_cudf = gpu_only_import("dask_cudf")
LocalCUDACluster = gpu_only_import_from("dask_cuda", "LocalCUDACluster")


@pytest.fixture
def fuzzy_dedup_data():
    df = cudf.DataFrame(
        {
            "id": [1, 2, 300, 4, -1],
            "text": [
                "A test string",
                "A different test string",
                "A different object",
                "The quick brown fox jumps over the lazy dog",
                "The quick black cat jumps over the lazy dog",
            ],
        }
    )
    df = dask_cudf.from_cudf(df, 2)
    return DocumentDataset(df)


@pytest.fixture
def large_fuzzy_dedup_data():
    df = cudf.DataFrame(
        {
            "id": np.arange(500),
            "text": [
                "A test string",
                "A different test string",
                "A different object",
                "The quick brown fox jumps over the lazy dog",
                "The quick black cat jumps over the lazy dog",
            ]
            * 100,
        }
    )
    df = dask_cudf.from_cudf(df, 5).reset_index(drop=True)
    return DocumentDataset(df)


@pytest.fixture
def no_duplicates_fuzzy_dedup_data():
    df = cudf.DataFrame(
        {
            "id": [1, 2, 3, 4],
            "text": [
                "A test string",
                "Very different thing",
                "Something completely else that doesn't match",
                "The quick black cat jumps over the lazy dog",
            ],
        }
    )
    df = dask_cudf.from_cudf(df, 2)
    return DocumentDataset(df)


@pytest.fixture
def shuffle_fail_fuzzy_dedup_data():
    df = cudf.DataFrame(
        {
            "id": [1, 2, 300, 4, -1],
            "text": [
                "A test string",
                "A different test string",
                "A different object",
                "Something completely else that doesn't match",
                "The quick black cat jumps over the lazy dog",
            ],
        }
    )
    df = dask_cudf.from_cudf(df, 2)
    return DocumentDataset(df)


def minhash_overlap(minhash1: np.array, minhash2: np.array):
    assert len(minhash1) == len(minhash2)
    overlap = sum(minhash1 == minhash2)
    return overlap / len(minhash1)


def jaccard_index(str1: str, str2: str, char_ngrams):
    return (
        cudf.Series([str1])
        .str.jaccard_index(cudf.Series([str2]), width=char_ngrams)
        .values_host[0]
    )


def generate_all_pairs(item: Iterable):
    return combinations(item, 2)


@pytest.mark.gpu
class TestMinhashes:
    @pytest.mark.parametrize("use_64bit_hash", [False, True])
    @pytest.mark.parametrize("seed,char_ngrams,num_hashes", [(128, 3, 260)])
    def test_identical_minhash(
        self, fuzzy_dedup_data, use_64bit_hash, seed, char_ngrams, num_hashes
    ):
        minhasher1 = MinHash(
            seed=seed,
            num_hashes=num_hashes,
            char_ngrams=char_ngrams,
            use_64bit_hash=use_64bit_hash,
        )
        minhash_sig1 = minhasher1(fuzzy_dedup_data)
        sig_lengths = minhash_sig1.df["_minhash_signature"].compute().list.len()
        assert (sig_lengths == num_hashes).all()

        minhasher2 = MinHash(
            seed=seed,
            num_hashes=num_hashes,
            char_ngrams=char_ngrams,
            use_64bit_hash=use_64bit_hash,
        )
        minhash_sig2 = minhasher2(fuzzy_dedup_data)
        assert_eq(minhash_sig1.df, minhash_sig2.df)

    @pytest.mark.parametrize(
        "use_64bit_hash,seed,char_ngrams,num_hashes",
        [(False, 42, 5, 20), (True, 32768, 10, 18)],
    )
    def test_minhash_approximation(
        self, fuzzy_dedup_data, use_64bit_hash, seed, char_ngrams, num_hashes
    ):
        THRESHOLD = 0.15

        minhasher = MinHash(
            seed=seed,
            num_hashes=num_hashes,
            char_ngrams=char_ngrams,
            use_64bit_hash=use_64bit_hash,
        )
        minhashes = minhasher(fuzzy_dedup_data)
        minhash_signatures = (
            minhashes.df["_minhash_signature"].compute().to_pandas().values
        )
        strings = fuzzy_dedup_data.df["text"].compute().to_pandas().values
        for (sig1, str1), (sig2, str2) in generate_all_pairs(
            tuple(zip(minhash_signatures, strings))
        ):
            true_jaccard = jaccard_index(str1, str2, char_ngrams)
            minhash_approximation = minhash_overlap(np.array(sig1), np.array(sig2))
            assert abs(true_jaccard - minhash_approximation) < THRESHOLD

    def test_minhash_cache(self, fuzzy_dedup_data, tmpdir):
        initialize_cache_directory(tmpdir)
        minhasher = MinHash()
        result = minhasher(fuzzy_dedup_data)

        assert len(result) == len(fuzzy_dedup_data)
        assert "_minhashes.parquet" in os.listdir(tmpdir)
        assert len(os.listdir(tmpdir / "_minhashes.parquet")) != 0


@pytest.mark.gpu
class TestLSH:
    @pytest.fixture(autouse=True)
    def minhash_data(self):
        df = cudf.DataFrame(
            {
                "id": [1, 2, 3, 4, 5],
                "dataset_id": [1, 1, 2, 3, 4],
                "minhash_sig": [
                    [1, 2, 1, 2, 1, 2],
                    [1, 2, 3, 4, 5, 6],
                    [3, 2, 1, 4, 5, 6],
                    [9, 8, 7, 6, 5, 4],
                    [3, 1, 2, 4, 5, 4],
                ],
            }
        )
        df = dask_cudf.from_cudf(df, 2)
        self.dataset = DocumentDataset(df)

    @pytest.mark.parametrize("buckets_per_shuffle", [1, 2, 3])
    def test_lsh(self, tmpdir, buckets_per_shuffle):
        initialize_cache_directory(tmpdir)

        lsh = LSH(
            num_hashes=6,
            num_buckets=3,
            buckets_per_shuffle=buckets_per_shuffle,
            minhash_field="minhash_sig",
            id_fields="id",
        )
        buckets = lsh(self.dataset)
        buckets_df = buckets.df

        docs_list = buckets_df.groupby("_bucket_id").id.agg(list)
        expected_df = cudf.Series([[1, 2], [2, 3], [4, 5]], name="id")

        assert_eq(expected_df, docs_list, check_index=False)

    def test_multiple_id_cols(self, tmpdir):
        initialize_cache_directory(tmpdir)

        lsh = LSH(
            num_hashes=6,
            num_buckets=3,
            buckets_per_shuffle=1,
            id_fields=["id", "dataset_id"],
            minhash_field="minhash_sig",
        )
        buckets = lsh(self.dataset)
        buckets_df = buckets.df.compute().to_pandas()

        buckets_df["new_id"] = list(
            map(list, zip(buckets_df.dataset_id, buckets_df.id))
        )
        docs_list = buckets_df.groupby("_bucket_id").new_id.apply(list)
        expected_df = cudf.Series(
            [[(1, 1), (1, 2)], [(1, 2), (2, 3)], [(3, 4), (4, 5)]], name="new_id"
        )

        assert_eq(expected_df, docs_list, check_index=False)

    @pytest.mark.parametrize("false_positive_check", [True, False])
    def test_no_duplicates(self, tmpdir, false_positive_check):
        minhash_df = cudf.DataFrame(
            {
                "id": [1, 2, 3, 4, 5],
                "minhash_sig": [
                    [1, 2, 1, 2, 1],
                    [2, 3, 3, 4, 5],
                    [3, 4, 5, 5, 6],
                    [4, 8, 7, 6, 7],
                    [5, 10, 9, 7, 8],
                ],
            }
        )
        minhash_dataset = DocumentDataset(dask_cudf.from_cudf(minhash_df, 2))

        lsh = LSH(
            cache_dir=tmpdir,
            num_hashes=5,
            num_buckets=5,
            buckets_per_shuffle=1,
            id_fields="id",
            minhash_field="minhash_sig",
            false_positive_check=false_positive_check,
        )
        buckets = lsh(minhash_dataset)
        assert buckets is None
        assert "_buckets.parquet" not in os.listdir(tmpdir)

    @pytest.mark.parametrize("false_positive_check", [True, False])
    def test_partial_overlap(self, tmpdir, false_positive_check):
        minhash_df = cudf.DataFrame(
            {
                "id": [1, 2, 3],
                "minhash_sig": [
                    [1, 2, 1, 1, 1],
                    [2, 3, 1, 2, 2],
                    [3, 4, 2, 3, 1],
                ],
            }
        )
        minhash_dataset = DocumentDataset(dask_cudf.from_cudf(minhash_df, 2))

        lsh = LSH(
            cache_dir=tmpdir,
            num_hashes=5,
            num_buckets=5,
            buckets_per_shuffle=1,
            id_fields="id",
            minhash_field="minhash_sig",
            false_positive_check=false_positive_check,
        )
        buckets = lsh(minhash_dataset)
        assert len(buckets) == 4
        assert buckets.df["_bucket_id"].nunique().compute() == 2
        assert_eq(
            buckets.df["id"], cudf.Series([1, 2, 1, 3], name="id"), check_index=False
        )


@pytest.mark.gpu
class TestFuzzyDuplicates:
    @pytest.fixture(autouse=True, scope="class")
    def gpu_client(self, request):
        with LocalCUDACluster(n_workers=1) as cluster, Client(cluster) as client:
            request.cls.client = client
            request.cls.cluster = cluster
            yield

    @pytest.mark.parametrize("use_64_bit_hash", [False, True])
    @pytest.mark.parametrize(
        "num_buckets,jaccard_threshold,duplicate_docs",
        # Duplcated docs estimated from true_jaccard values
        [
            (5, 0.5, [[4, -1]]),
            (10, 0.39, [[4, -1], [1, 2]]),
            (3, 0.3, [[4, -1], [1, 2, 300]]),
        ],
    )
    def test_fuzzy_dedup(
        self,
        fuzzy_dedup_data,
        use_64_bit_hash,
        num_buckets,
        jaccard_threshold,
        duplicate_docs,
        tmpdir,
    ):
        if not use_64_bit_hash and jaccard_threshold == 0.3:
            pytest.xfail(
                "TODO: RAPIDS 24.12 fails with parameters 3-0.3-duplicate_docs2-False"
            )

        print(self.client)
        initialize_cache_directory(tmpdir)

        # Dedup might fail when indices per partition do not start from 0
        fuzzy_dedup_data.df = fuzzy_dedup_data.df.reset_index(drop=True)

        config = FuzzyDuplicatesConfig(
            id_field="id",
            text_field="text",
            seed=42,
            char_ngrams=5,
            num_buckets=num_buckets,
            hashes_per_bucket=1,
            use_64_bit_hash=use_64_bit_hash,
            buckets_per_shuffle=5,
            false_positive_check=True,
            num_anchors=2,
            jaccard_threshold=jaccard_threshold,
        )
        fuzzy_duplicates = FuzzyDuplicates(config=config)
        result = fuzzy_duplicates(fuzzy_dedup_data)
        result_df = result.df.compute()

        # Drop non duplicated docs
        result_df = result_df[result_df.group.duplicated(keep=False)]
        result_df = result_df.groupby("group").id.agg(list)

        # Sort to maintain uniform ordering
        result_df = result_df.list.sort_values()
        result_df = result_df.sort_values()

        expected_df = cudf.Series(duplicate_docs, name="id")
        expected_df = expected_df.list.sort_values()
        expected_df = expected_df.sort_values()

        assert_eq(expected_df, result_df, check_index=False)

    def test_different_fields(self, fuzzy_dedup_data, tmpdir):
        initialize_cache_directory(tmpdir)

        fuzzy_dedup_data.df = fuzzy_dedup_data.df.reset_index(drop=True).rename(
            columns={"id": "col0", "text": "col1"}
        )

        config = FuzzyDuplicatesConfig(
            id_field="col0",
            text_field="col1",
            num_buckets=10,
            hashes_per_bucket=1,
            buckets_per_shuffle=5,
            false_positive_check=True,
            num_anchors=2,
            jaccard_threshold=0.39,
        )
        fuzzy_duplicates = FuzzyDuplicates(config=config)
        result = fuzzy_duplicates(fuzzy_dedup_data)
        result_df = result.df.compute()

        # Drop non duplicated docs
        result_df = result_df[result_df.group.duplicated(keep=False)]
        result_df = result_df.groupby("group")["col0"].agg(list)

        # Sort to maintain uniform ordering
        result_df = result_df.list.sort_values()
        result_df = result_df.sort_values()

        duplicate_docs = [[4, -1], [1, 2]]
        expected_df = cudf.Series(duplicate_docs, name="col0")
        expected_df = expected_df.list.sort_values()
        expected_df = expected_df.sort_values()

        assert_eq(expected_df, result_df, check_index=False)

    @pytest.mark.xfail
    def test_non_uniform_indices(
        self,
        tmpdir,
    ):
        print(self.client)
        initialize_cache_directory(tmpdir)

        # Dedup might fail when indices per partition do not start from 0
        df = cudf.DataFrame(
            {
                "id": [1, 2, 300, 4, -1],
                "text": [
                    "A test string",
                    "A different test string",
                    "A different object",
                    "The quick brown fox jumps over the lazy dog",
                    "The quick black cat jumps over the lazy dog",
                ],
            }
        )
        df = dask_cudf.from_cudf(df, 2)
        data = DocumentDataset(df)
        duplicate_docs = [[4, -1], [1, 2, 300]]

        config = FuzzyDuplicatesConfig(
            id_field="id",
            text_field="text",
            seed=42,
            char_ngrams=5,
            num_buckets=10,
            hashes_per_bucket=1,
            use_64_bit_hash=False,
            buckets_per_shuffle=5,
            false_positive_check=True,
            num_anchors=2,
            jaccard_threshold=0.39,
        )
        fuzzy_duplicates = FuzzyDuplicates(config=config)
        result = fuzzy_duplicates(data)
        result_df = result.df.compute()

        # Drop non duplicated docs
        result_df = result_df[result_df.group.duplicated(keep=False)]
        result_df = result_df.groupby("group").id.agg(list)

        # Sort to maintain uniform ordering
        result_df = result_df.list.sort_values()
        result_df = result_df.sort_values()

        expected_df = cudf.Series(duplicate_docs, name="id")
        expected_df = expected_df.list.sort_values()
        expected_df = expected_df.sort_values()

        assert_eq(expected_df, result_df, check_index=False)

    @pytest.mark.parametrize("num_anchors", [1, 3, 10])
    def test_num_anchors(self, large_fuzzy_dedup_data, num_anchors, tmpdir):
        initialize_cache_directory(tmpdir)

        config = FuzzyDuplicatesConfig(
            id_field="id",
            text_field="text",
            seed=42,
            char_ngrams=5,
            num_buckets=5,
            hashes_per_bucket=1,
            use_64_bit_hash=False,
            buckets_per_shuffle=5,
            false_positive_check=True,
            num_anchors=num_anchors,
            jaccard_threshold=0.39,
        )
        fuzzy_duplicates = FuzzyDuplicates(config=config)
        fuzzy_duplicates(large_fuzzy_dedup_data)

        anchor_docs_df_cols = dask_cudf.read_parquet(
            tmpdir / "anchor_docs_with_bk.parquet"
        ).columns

        assert all(f"anchor_{i}_id" in anchor_docs_df_cols for i in range(num_anchors))

    @pytest.mark.parametrize("use_64_bit_hash", [False, True])
    @pytest.mark.parametrize(
        "num_buckets,duplicate_docs",
        # Duplcated docs estimated from true_jaccard values
        [
            (10, [[4, -1], [1, 2, 300]]),
            (3, [[4, -1], [1, 2, 300]]),
        ],
    )
    def test_no_fp_check(
        self, fuzzy_dedup_data, use_64_bit_hash, num_buckets, duplicate_docs, tmpdir
    ):
<<<<<<< HEAD
        initialize_cache_directory(tmpdir)
=======
        if not use_64_bit_hash and num_buckets == 3:
            pytest.xfail(
                "TODO: RAPIDS 24.12 fails with parameters 3-duplicate_docs1-False"
            )
>>>>>>> c54826a6

        config = FuzzyDuplicatesConfig(
            id_field="id",
            text_field="text",
            seed=42,
            char_ngrams=5,
            num_buckets=num_buckets,
            hashes_per_bucket=1,
            use_64_bit_hash=use_64_bit_hash,
            buckets_per_shuffle=5,
            false_positive_check=False,
            num_anchors=2,
            jaccard_threshold=0.39,
        )
        fuzzy_duplicates = FuzzyDuplicates(config=config)
        result = fuzzy_duplicates(fuzzy_dedup_data)
        result_df = result.df.compute()

        # Drop non duplicated docs
        result_df = result_df[result_df.group.duplicated(keep=False)]
        result_df = result_df.groupby("group").id.agg(list)

        # Sort to maintain uniform ordering
        result_df = result_df.list.sort_values()
        result_df = result_df.sort_values()

        expected_df = cudf.Series(duplicate_docs, name="id")
        expected_df = expected_df.list.sort_values()
        expected_df = expected_df.sort_values()

        assert_eq(expected_df, result_df, check_index=False)

    def test_shuffle_fail_fuzzy_dedup_data(
        self,
        shuffle_fail_fuzzy_dedup_data,
        tmpdir,
    ):
        initialize_cache_directory(tmpdir)

        # Dedup might fail when indices per partition do not start from 0
        shuffle_fail_fuzzy_dedup_data.df = shuffle_fail_fuzzy_dedup_data.df.reset_index(
            drop=True
        )

        config = FuzzyDuplicatesConfig(
            id_field="id",
            text_field="text",
            seed=42,
            char_ngrams=5,
            num_buckets=10,
            hashes_per_bucket=1,
            use_64_bit_hash=False,
            buckets_per_shuffle=5,
            false_positive_check=True,
            num_anchors=2,
            jaccard_threshold=0.39,
        )
        fuzzy_duplicates = FuzzyDuplicates(config=config)
        result = fuzzy_duplicates(shuffle_fail_fuzzy_dedup_data)
        result_df = result.df.compute()

        # Drop non duplicated docs
        result_df = result_df[result_df.group.duplicated(keep=False)]
        result_df = result_df.groupby("group").id.agg(list)

        # Sort to maintain uniform ordering
        result_df = result_df.list.sort_values()
        result_df = result_df.sort_values()

        expected_df = cudf.Series([[1, 2]], name="id")
        expected_df = expected_df.list.sort_values()
        expected_df = expected_df.sort_values()

        assert_eq(expected_df, result_df, check_index=False)

    @pytest.mark.parametrize("false_positive_check", [True, False])
    def test_fuzzy_dedup_no_duplicates(
        self, no_duplicates_fuzzy_dedup_data, tmpdir, false_positive_check
    ):
        # Dedup might fail when indices per partition do not start from 0
        no_duplicates_fuzzy_dedup_data.df = (
            no_duplicates_fuzzy_dedup_data.df.reset_index(drop=True)
        )
        config = FuzzyDuplicatesConfig(
            cache_dir=tmpdir,
            id_field="id",
            text_field="text",
            seed=42,
            char_ngrams=5,
            num_buckets=10,
            hashes_per_bucket=1,
            use_64_bit_hash=False,
            buckets_per_shuffle=5,
            false_positive_check=false_positive_check,
            num_anchors=2,
            jaccard_threshold=0.39,
        )
        fuzzy_duplicates = FuzzyDuplicates(config=config)
        result = fuzzy_duplicates(no_duplicates_fuzzy_dedup_data)
        assert result is None


class TestFuzzyDuplicatesConfig:
    def test_bad_inputs(self):
        with pytest.raises(ValueError):
            FuzzyDuplicatesConfig(num_anchors=0)

        with pytest.warns(
            UserWarning, match="Using a higher number of anchor docs might"
        ):
            FuzzyDuplicatesConfig(num_anchors=3)

        with pytest.warns(
            UserWarning, match="Using a small char_ngrams value might lead"
        ):
            FuzzyDuplicatesConfig(char_ngrams=10, false_positive_check=False)

        with pytest.warns(
            UserWarning,
            match="Identifying false positives during the Minhash deduplication is computationally expensive",
        ):
            FuzzyDuplicatesConfig(false_positive_check=True)

        with pytest.raises(ValueError):
            FuzzyDuplicatesConfig(jaccard_threshold=1.2)

        with pytest.raises(ValueError):
            FuzzyDuplicatesConfig(buckets_per_shuffle=0)

    def test_from_yaml(self, tmpdir):
        yaml_params = {
            "num_anchors": 2,
            "jaccard_threshold": 0.8,
            "false_positive_check": False,
            "buckets_per_shuffle": 1,
            "char_ngrams": 20,
        }
        with open(tmpdir / "config.yaml", "w") as f:
            yaml.dump(yaml_params, f)
        config = FuzzyDuplicatesConfig.from_yaml(tmpdir / "config.yaml")
        for param in yaml_params:
            assert getattr(config, param) == yaml_params[param]


@pytest.mark.parametrize(
    "backend",
    [
        "pandas",
        pytest.param(
            "cudf",
            marks=pytest.mark.gpu,
        ),
    ],
)
def test_extract_partitioning_index(backend):

    def add_partition_info(df, partition_info=None):
        if partition_info is None:
            df["file_id"] = -1
        else:
            df["file_id"] = partition_info["number"]
        return df

    with config.set({"dataframe.backend": backend}):

        # Create a random `unshuffled` DataFrame with a
        # "part_id" column to be used as the shuffle index
        npartitions_left = 7
        unshuffled = dd.from_dict(
            {"part_id": np.random.randint(25, size=1000, dtype="int32")},
            npartitions=npartitions_left,
        )

        # Create a `bk_mapping` DataFrame that defines
        # the "correct" mapping beween "part_id" and
        # the destination partition ("file_id")
        npartitions_right = 5
        bk_mapping = (
            dd.from_dict(
                {"part_id": np.arange(25, dtype="int32")},
                npartitions=npartitions_right,
            )
            .shuffle("part_id")
            .map_partitions(add_partition_info)
            .compute()
        )

    # Use `extract_partitioning_index` to calculate
    # the partitioning index and assign it as a new
    # "_partitions" column
    result, _ = extract_partitioning_index(
        unshuffled,
        "part_id",
        bk_mapping,
        npartitions_right,
        npartitions_right,
    )

    # Rename the "_partitions" column, shuffle by "part_id",
    # and then assign a "file_id" column to reflect the final
    # partition of each row
    check = (
        result.rename(columns={"_partitions": "expected_file_id"})
        .shuffle(
            "part_id",
            npartitions=npartitions_right,
        )
        .map_partitions(add_partition_info)
        .compute()
    )

    # Check that the real and expected partitions match
    assert (check["file_id"] == check["expected_file_id"]).all()<|MERGE_RESOLUTION|>--- conflicted
+++ resolved
@@ -510,14 +510,12 @@
     def test_no_fp_check(
         self, fuzzy_dedup_data, use_64_bit_hash, num_buckets, duplicate_docs, tmpdir
     ):
-<<<<<<< HEAD
-        initialize_cache_directory(tmpdir)
-=======
         if not use_64_bit_hash and num_buckets == 3:
             pytest.xfail(
                 "TODO: RAPIDS 24.12 fails with parameters 3-duplicate_docs1-False"
             )
->>>>>>> c54826a6
+
+        initialize_cache_directory(tmpdir)
 
         config = FuzzyDuplicatesConfig(
             id_field="id",
