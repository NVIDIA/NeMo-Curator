{
 "cells": [
  {
   "cell_type": "markdown",
   "id": "8498f9f4-3d9a-481e-80fb-af41f7d7aa7d",
   "metadata": {},
   "source": [
    "# Pretraining Data Curation in NeMo Curator"
   ]
  },
  {
   "cell_type": "markdown",
   "id": "28d17c49",
   "metadata": {},
   "source": [
    "## Table of Contents\n",
    "\n",
    "1. [Introduction](#introduction)\n",
    "2. [Getting Started](#get-start)\n",
    "3. [RedPajama-Data-v2](#rpv2)\n",
    "4. [Data Preprocessing](#preprocess)\n",
    "5. [Deduplication](#dedup)\n",
    "6. [Quality filtering](#filter)"
   ]
  },
  {
   "cell_type": "markdown",
   "id": "4c55d981",
   "metadata": {},
   "source": [
    "# 1. Introduction\n",
    "<a id=\"introduction\"></a>\n",
    "\n",
    "In this tutorial, we will show how to curate large-scale data for LLM pretraining in a distributed environment using NeMo Curator. Specifically, we will focus on the following modules in NeMo Curator:\n",
    "\n",
    "- Language identification and separation\n",
    "- Text reformatting and cleaning\n",
    "- Quality filtering\n",
    "- Document-level deduplication\n",
    "\n",
    "For demonstration, we will use the [RedPajama-Data-v2](#rpv2) dataset, an open dataset for LLM pretraining."
   ]
  },
  {
   "cell_type": "markdown",
   "id": "520eef06-0edb-4108-a048-af006dea8601",
   "metadata": {
    "jp-MarkdownHeadingCollapsed": true,
    "tags": []
   },
   "source": [
    "## 1.1 System Information\n",
    "Here is the information on the system this notebook was run on:\n",
    "\n",
    "- **GPU**: 2 A100 nodes (each with 8 A100-SXM4-80GB)\n",
    "\n",
    "- **CUDA & Nvidia Drivers**: CUDA 12.4 with Driver 535.104.12\n",
    "\n",
    "- **OS**: Ubuntu 22.04.4 LTS\n",
    "\n",
    "## 1.2 Running NeMo Curator\n",
    "\n",
    "NeMo Curator comes pre-installed in the NeMo Framework container. This notebook uses the 24.07 release of the NeMo Framework container. The user can pull the container by following the steps below:\n",
    "\n",
    "- Get access to the NeMo Framework container on [NGC](https://catalog.ngc.nvidia.com/orgs/nvidia/containers/nemo)\n",
    "\n",
    "- Set your Docker credentials:\n",
    "\n",
    "\n",
    "    `docker login nvcr.io`\n",
    "\n",
    "    Username: `$oauthtoken`\n",
    "    \n",
    "    Password: `<NGC_API_KEY Key>`\n",
    "    \n",
    "- Pull the NeMo Framework Container image\n",
    "    \n",
    "    `docker pull docker pull nvcr.io/nvidia/nemo:24.07`\n",
    "\n",
    "Alternatively, NeMo Curator is available on [PyPi](https://pypi.org/project/nemo-curator/) and [GitHub](https://github.com/NVIDIA/NeMo-Curator)."
   ]
  },
  {
   "cell_type": "markdown",
   "id": "7d57dd35-cce6-4bfa-b34a-fb4a2ea584e0",
   "metadata": {},
   "source": [
    "# 2. Getting started\n",
    "<a id=\"get-start\"></a>\n",
    "\n",
    "NeMo Curator uses Dask for parallelization. Before we start using NeMo Curator, we need to start a Dask cluster. To start a multi-node Dask cluster in Slurm, we can use the `start-distributed-notebook.sh` script in this directory. The user will need to change the following variables:\n",
    "\n",
    "- Slurm job directives\n",
    "- Device type (`cpu` or `gpu`). NeMo Curator has both CPU-based and GPU-based modules. Check [here](https://docs.nvidia.com/nemo-framework/user-guide/latest/datacuration/cpuvsgpu.html) to see which modules are CPU-based and/or GPU-based\n",
    "- CPU-related parameters which are used for CPU-based modules: configure the number of workers and the memory limit to efficiently use available computational resources and prevent out of memory errors\n",
    "- Path to the NeMo Framework container image\n",
    "- Path to `container-entrypoint.sh` script, which is responsible for launching the Dask schduler and workers\n",
    "\n",
    "Running the script will also launch a JupyterLab session on the rank 0 node and pass the Dask scheduler address as an environment variable to be used later for connecting to the Dask client.\n",
    "\n",
    "The preprocessing modules such as AddId and text cleaning are CPU-based, so we will start a CPU-based Dask cluster first."
   ]
  },
  {
   "cell_type": "code",
   "execution_count": null,
   "id": "5de0fe93",
   "metadata": {
    "tags": []
   },
   "outputs": [
    {
     "name": "stderr",
     "output_type": "stream",
     "text": [
      "/usr/local/lib/python3.10/dist-packages/tqdm/auto.py:21: TqdmWarning: IProgress not found. Please update jupyter and ipywidgets. See https://ipywidgets.readthedocs.io/en/stable/user_install.html\n",
      "  from .autonotebook import tqdm as notebook_tqdm\n"
     ]
    }
   ],
   "source": [
    "import os\n",
    "import time\n",
    "import warnings\n",
    "import dask.dataframe as dd\n",
    "import dask_cudf\n",
    "import cudf\n",
    "from dask.distributed import wait\n",
    "import numpy as np\n",
    "\n",
    "from nemo_curator import get_client\n",
    "from nemo_curator.utils.distributed_utils import (\n",
    "    get_num_workers,\n",
    "    read_data,\n",
    "    write_to_disk,\n",
    ")\n",
    "\n",
    "warnings.filterwarnings('ignore')\n",
    "base_dir = \"/path/to/data\""
   ]
  },
  {
   "cell_type": "code",
   "execution_count": 2,
   "id": "8d728cab-d3ad-41b8-aae8-6e6927f7edaf",
   "metadata": {
    "tags": []
   },
   "outputs": [
    {
     "name": "stdout",
     "output_type": "stream",
     "text": [
      "Num Workers = 256\n"
     ]
    }
   ],
   "source": [
    "scheduler_address = os.getenv('SCHEDULER_ADDRESS')\n",
    "cpu_client = get_client(scheduler_address=scheduler_address)\n",
    "print(f\"Num Workers = {get_num_workers(cpu_client)}\", flush=True)"
   ]
  },
  {
   "cell_type": "markdown",
   "id": "bf008174-a7b6-4a62-b421-0e3d84e305f2",
   "metadata": {},
   "source": [
    "# 3. RedPajama-Data-v2\n",
    "<a id=\"rpv2\"></a>"
   ]
  },
  {
   "cell_type": "markdown",
   "id": "838d6014-a906-42dc-851e-d106d4db8d66",
   "metadata": {},
   "source": [
    "RedPajama-V2 (rpv2) is an advanced open-source initiative designed to support the development of large language models (LLMs). This dataset, sourced from 84 CommonCrawl snapshots, spans five major languages—English, French, Spanish, German, and Italian—making it one of the largest and most comprehensive public datasets available for LLM training.\n",
    "\n",
    "The RedPajama-V2 dataset is available on [Huggingface](https://huggingface.co/datasets/togethercomputer/RedPajama-Data-V2).\n",
    "\n",
    "For this tutorial, we will start with a single snapshot from rpv2 and then scale to multiple snapshots to demonstrate the pre-training data curation workflow.\n",
    "\n",
    "The raw rpv2 data is stored in compressed json. We will first decompress the json.gz file and write them into jsonl files. For this, we will use a helper function `convert_json_gz_to_jsonl` in `helper.py`\n"
   ]
  },
  {
   "cell_type": "code",
   "execution_count": 4,
   "id": "192aafb0-524d-4a5e-85a0-a272f938d3b7",
   "metadata": {
    "tags": []
   },
   "outputs": [
    {
     "name": "stdout",
     "output_type": "stream",
     "text": [
      "Uncompressing data took 890.2869493961334 s\n"
     ]
    }
   ],
   "source": [
    "from helper import convert_json_gz_to_jsonl\n",
    "\n",
    "input_data_dir = os.path.join(base_dir,\"rpv2-2023-06-raw\")\n",
    "output_data_dir = os.path.join(base_dir,\"rpv2-2023-06\")\n",
    "\n",
    "t0 = time.time()\n",
    "convert_json_gz_to_jsonl(input_data_dir, output_data_dir)\n",
    "print(f\"Uncompressing data took {time.time()-t0} s\")"
   ]
  },
  {
   "cell_type": "markdown",
   "id": "629b19e7-c6df-4519-8f82-97798cf39457",
   "metadata": {},
   "source": [
    "To get started, we can read the jsonl files into a `DocumentDataset` which is the standard format for text dataset used in curator."
   ]
  },
  {
   "cell_type": "code",
   "execution_count": 8,
   "id": "4ad35dcf-cd4b-4157-9bb2-14e90a8123fd",
   "metadata": {
    "tags": []
   },
   "outputs": [
    {
     "name": "stdout",
     "output_type": "stream",
     "text": [
      "Reading 15025 files\n"
     ]
    }
   ],
   "source": [
    "from nemo_curator.datasets import DocumentDataset\n",
    "\n",
    "input_dataset = DocumentDataset.read_json(output_data_dir, add_filename=True)"
   ]
  },
  {
   "cell_type": "markdown",
   "id": "b1152395-0928-4598-b36d-3a21cc221bf0",
   "metadata": {},
   "source": [
    "`DocumentDataset` is essentially a wrapper around dask dataframe and we can get the dataframe by calling `input_dataset.df`:"
   ]
  },
  {
   "cell_type": "code",
   "execution_count": null,
   "id": "f00fef38-0ae3-494d-9027-766f5c80d883",
   "metadata": {
    "tags": []
   },
   "outputs": [],
   "source": [
    "input_dataset.df.head()"
   ]
  },
  {
   "cell_type": "markdown",
   "id": "336dc14d-7bcb-4f87-8821-d1fb43cd2a75",
   "metadata": {},
   "source": [
    "There are a total of 1,088,468,779 documents in this single snapshot."
   ]
  },
  {
   "cell_type": "code",
   "execution_count": 10,
   "id": "57248718-a5cf-4028-81b8-1f4fa738ef68",
   "metadata": {
    "tags": []
   },
   "outputs": [
    {
     "data": {
      "text/plain": [
       "1088468779"
      ]
     },
     "execution_count": 10,
     "metadata": {},
     "output_type": "execute_result"
    }
   ],
   "source": [
    "len(input_dataset.df)"
   ]
  },
  {
   "cell_type": "markdown",
   "id": "5f309b95-5cfa-494c-94ed-b6162777005a",
   "metadata": {},
   "source": [
    "# 4. Data Preprocessing\n",
    "<a id=\"preprocess\"></a>"
   ]
  },
  {
   "cell_type": "markdown",
   "id": "2ea58d4a",
   "metadata": {},
   "source": [
    "## 4.1 Data resharding\n",
    "\n",
    "The input text files have varying sizes, which leads to imbalanced partitions that could result in out-of-memory issues. Ideally, we want to make balanced text files of similar sizes. Curator offers utility to reshard the text files to simiar sizes."
   ]
  },
  {
   "cell_type": "code",
   "execution_count": 11,
   "id": "11494cc4",
   "metadata": {
    "tags": []
   },
   "outputs": [
    {
     "name": "stdout",
     "output_type": "stream",
     "text": [
      "Data sharding took:552.2274513244629\n"
     ]
    }
   ],
   "source": [
    "from nemo_curator.utils.file_utils import reshard_jsonl\n",
    "from nemo_curator.utils.file_utils import expand_outdir_and_mkdir\n",
    "\n",
    "output_resharded_dir = expand_outdir_and_mkdir(os.path.join(base_dir,\"rpv2-2023-06-resharded\"))\n",
    "\n",
    "t0 = time.time()\n",
    "reshard_jsonl(\n",
    "    output_data_dir,\n",
    "    output_resharded_dir,\n",
    "    output_file_size=\"100M\",\n",
    "    start_index=0,\n",
    "    file_prefix=\"rpv2-2023-06\",\n",
    ")\n",
    "print(f\"Data sharding took:{time.time()-t0}\")"
   ]
  },
  {
   "cell_type": "markdown",
   "id": "22b85d83-fd01-49cd-8618-006cf6806461",
   "metadata": {},
   "source": [
    "[Optional] Removing the raw dataset to save disk space:"
   ]
  },
  {
   "cell_type": "code",
   "execution_count": 15,
   "id": "f50513f5-f530-400b-a0db-654a6b30bf83",
   "metadata": {
    "tags": []
   },
   "outputs": [],
   "source": [
    "!rm -rf {base_dir}/rpv2-2023-06"
   ]
  },
  {
   "cell_type": "markdown",
   "id": "d065cb25-9515-4c01-89b8-76e4eff6976f",
   "metadata": {},
   "source": [
    "## 4.2 Add ID\n",
    "\n",
    "We will assign a unique ID for each document in the dataset so we can refrence them."
   ]
  },
  {
   "cell_type": "code",
   "execution_count": 6,
   "id": "94403677-2b71-4f84-8dca-77d7482230a8",
   "metadata": {
    "tags": []
   },
   "outputs": [],
   "source": [
    "from nemo_curator import AddId\n",
    "from nemo_curator.datasets import DocumentDataset"
   ]
  },
  {
   "cell_type": "markdown",
   "id": "19380a4c-c612-49c3-9b91-02879f53dc65",
   "metadata": {},
   "source": [
    "We will create an instance of Curator's `AddId` class and use it to add ID for all documents in the dataset."
   ]
  },
  {
   "cell_type": "code",
   "execution_count": 10,
   "id": "4f35cac5-f084-40cf-a2fd-7d232ddd5ff3",
   "metadata": {
    "tags": []
   },
   "outputs": [
    {
     "name": "stdout",
     "output_type": "stream",
     "text": [
      "Reading 37848 files\n",
      "Writing to disk complete for 37848 partitions\n",
      "Adding ID took :1472.3535017967224\n"
     ]
    }
   ],
   "source": [
    "input_data_dir = os.path.join(base_dir,\"rpv2-2023-06-resharded\")\n",
    "input_dataset = DocumentDataset.read_json(input_data_dir, add_filename=True)\n",
    "id_data_dir = expand_outdir_and_mkdir(os.path.join(base_dir,\"rpv2-2023-06-id\"))\n",
    "\n",
    "t0 = time.time()\n",
    "# specify add_id function\n",
    "add_id = AddId(\n",
    "    id_field=\"id\",\n",
    "    id_prefix=\"rpv2-2023-06\",\n",
    ")\n",
    "id_dataset = add_id(input_dataset)\n",
    "id_dataset.to_json(id_data_dir, write_to_filename=True)\n",
    "print(f\"Adding ID took :{time.time()-t0}\")"
   ]
  },
  {
   "cell_type": "markdown",
   "id": "a1c79824-efc0-4895-a85f-03387c0c90ea",
   "metadata": {},
   "source": [
    "We can validate the added IDs below:"
   ]
  },
  {
   "cell_type": "code",
   "execution_count": null,
   "id": "908d0a01-96b9-4ad4-9fb7-cf0148640bfd",
   "metadata": {
    "tags": []
   },
   "outputs": [],
   "source": [
    "id_dataset.df.head(3)"
   ]
  },
  {
   "cell_type": "markdown",
   "id": "a91d3685-c6b8-4042-a8f2-bda664773327",
   "metadata": {},
   "source": [
    "[Optional] Remove the sharded dataset to save disk space:"
   ]
  },
  {
   "cell_type": "code",
   "execution_count": 12,
   "id": "9fa333bc-2de9-4c56-b8ff-c76ed21298aa",
   "metadata": {
    "tags": []
   },
   "outputs": [],
   "source": [
    "!rm -rf {base_dir}/rpv2-2023-06-sharded"
   ]
  },
  {
   "cell_type": "markdown",
   "id": "b18752f5-b505-415c-960b-be7b396b9b78",
   "metadata": {},
   "source": [
    "## 4.3 Language ID and Separation\n",
    "\n",
    "Data curation usually includes steps that are language specific (e.g. using language-tuned heuristics for quality filtering). NeMo Curator provides utilities to identify languages. The language identification is performed using fastText.\n",
    "\n",
    "It is worth mentioning that even though a preliminary language identification has been performed on rpv2 and we started with English-only dataset, fastText is more accurate so it can be used for a second pass."
   ]
  },
  {
   "cell_type": "code",
   "execution_count": null,
   "id": "7419a216-0dad-4d13-89ee-c3c1d009efa8",
   "metadata": {
    "tags": []
   },
   "outputs": [],
   "source": [
    "from nemo_curator import ScoreFilter\n",
    "from nemo_curator.filters import FastTextLangId\n",
    "from nemo_curator.utils.file_utils import get_all_files_paths_under, separate_by_metadata\n",
    "\n",
    "# Language ID path\n",
    "language_output_path = expand_outdir_and_mkdir(os.path.join(base_dir, \"rpv2-2023-06-language\"))\n",
    "language_data_output_path = expand_outdir_and_mkdir(os.path.join(language_output_path, \"data\"))\n",
    "\n",
    "# Fasttext model path\n",
    "model_path = language_output_path\n",
    "\n",
    "# Define key in output .jsonl files to store the language information\n",
    "language_field = \"language\""
   ]
  },
  {
   "cell_type": "markdown",
   "id": "82249135-d542-497f-896b-68c19297f434",
   "metadata": {},
   "source": [
    "Download the fastText model for langague detection."
   ]
  },
  {
   "cell_type": "code",
   "execution_count": null,
   "id": "2b7e6c9b-2aa3-4a8b-89ea-6dc4ca585b8d",
   "metadata": {
    "tags": []
   },
   "outputs": [],
   "source": [
    "!wget https://dl.fbaipublicfiles.com/fasttext/supervised-models/lid.176.bin -P {model_path}"
   ]
  },
  {
   "cell_type": "markdown",
   "id": "1ca0e327-4055-48a9-8432-0aa0c21fb2b5",
   "metadata": {},
   "source": [
    "We will create an instance of Curator's `ScoreFilter` and use a helper function `separate_by_metadata` to separate the dataset into subfolders based on language."
   ]
  },
  {
   "cell_type": "code",
   "execution_count": 8,
   "id": "a2684904-f73b-4a3b-a2f9-e4ce8725684c",
   "metadata": {
    "tags": []
   },
   "outputs": [
    {
     "name": "stdout",
     "output_type": "stream",
     "text": [
      "Reading 37848 files\n",
      "Time taken for splitting language:4645.465864896774\n"
     ]
    }
   ],
   "source": [
    "t0 = time.time()\n",
    "\n",
    "# Load dataset\n",
    "id_data_dir = os.path.join(base_dir,\"rpv2-2023-06-id\")\n",
    "input_dataset = DocumentDataset.read_json(id_data_dir, add_filename=True)\n",
    "\n",
    "# Define Language separation pipeline\n",
    "lang_filter = FastTextLangId(os.path.join(model_path,'lid.176.bin'))\n",
    "language_id_pipeline = ScoreFilter(\n",
    "    lang_filter, \n",
    "    score_field=language_field,\n",
    "    text_field=\"raw_content\",\n",
    "    score_type='object'\n",
    ")\n",
    "filtered_dataset = language_id_pipeline(input_dataset)\n",
    "\n",
    "# drop the detailed classifier score\n",
    "filtered_dataset.df[language_field] = filtered_dataset.df[language_field].apply(\n",
    "    lambda score: score[1],meta = (language_field, 'object')\n",
    "    )\n",
    "\n",
    "# Split the dataset to corresponding language sub-folders\n",
    "language_stats = separate_by_metadata(\n",
    "    filtered_dataset.df, \n",
    "    language_data_output_path, \n",
    "    metadata_field=language_field\n",
    ").compute()\n",
    "\n",
    "print(f\"Time taken for splitting language:{time.time()-t0}\")"
   ]
  },
  {
   "cell_type": "markdown",
   "id": "8a192a66-3886-41b4-8398-343ed58aa64c",
   "metadata": {},
   "source": [
    "The English dataset has 1,088,311,520 documents compared to 1,088,468,779 documents in the raw dataset. This is because the raw dataset is aleady detected and filtered to English dataset."
   ]
  },
  {
   "cell_type": "code",
   "execution_count": 10,
   "id": "07216ded-5a61-46cc-b201-d816fb68d3d9",
   "metadata": {
    "tags": []
   },
   "outputs": [
    {
     "name": "stdout",
     "output_type": "stream",
     "text": [
      "Reading 37848 files\n"
     ]
    },
    {
     "data": {
      "text/plain": [
       "1088311520"
      ]
     },
     "execution_count": 10,
     "metadata": {},
     "output_type": "execute_result"
    }
   ],
   "source": [
    "en_dataset_path = os.path.join(base_dir,\"rpv2-2023-06-language/data/EN\")\n",
    "en_dataset = DocumentDataset.read_json(en_dataset_path, add_filename=True)\n",
    "\n",
    "len(en_dataset)"
   ]
  },
  {
   "cell_type": "markdown",
   "id": "ec5dedde-a9bf-4f1f-a1ac-f5cc4a7aeeea",
   "metadata": {},
   "source": [
    "[Optional] Removing the ID'ed data to save disk space:"
   ]
  },
  {
   "cell_type": "code",
   "execution_count": null,
   "id": "4ed7bfbc-e62c-4a00-abf0-786481c4eb9a",
   "metadata": {
    "tags": []
   },
   "outputs": [],
   "source": [
    "!rm -rf {base_dir}/rpv2-2023-06-id"
   ]
  },
  {
   "cell_type": "code",
   "execution_count": null,
   "id": "09a34f2b",
   "metadata": {
    "tags": []
   },
   "outputs": [],
   "source": [
    "ja_dataset_path = os.path.join(base_dir,\"rpv2-2023-06-language/data/JA\")\n",
    "ja_dataset = DocumentDataset.read_json(ja_dataset_path, add_filename=True)\n",
    "\n",
    "ja_dataset.df.head(1)"
   ]
  },
  {
   "cell_type": "markdown",
   "id": "950a5a7f",
   "metadata": {},
   "source": [
    "## 4.4 Text cleaning\n",
    "\n",
    "Datasets may have improperly decoded unicode characters. Curator provides utilities to fix improperly decoded unicode characters based on the heuristics defined within the `ftfy` package."
   ]
  },
  {
   "cell_type": "code",
   "execution_count": 4,
   "id": "bcc6c27b-0369-4fe4-83da-2d2c70fc7898",
   "metadata": {
    "tags": []
   },
   "outputs": [
    {
     "name": "stdout",
     "output_type": "stream",
     "text": [
      "Reading 37848 files\n"
     ]
    }
   ],
   "source": [
    "import nemo_curator\n",
    "from nemo_curator.modifiers import UnicodeReformatter\n",
    "\n",
    "en_dataset_path = os.path.join(base_dir,\"rpv2-2023-06-language/data/EN\")\n",
    "en_dataset = DocumentDataset.read_json(en_dataset_path, add_filename=True)"
   ]
  },
  {
   "cell_type": "markdown",
   "id": "b8775bb8-8ef8-4bd7-bdd3-7829cbd0b059",
   "metadata": {},
   "source": [
    "Curator offers uses the `modify` method with `UnicodeReformatter` for text cleaning. It requires the following arguments:"
   ]
  },
  {
   "cell_type": "code",
   "execution_count": 5,
   "id": "3a6db96d-03fa-4085-a669-7170e4a3de6b",
   "metadata": {
    "tags": []
   },
   "outputs": [],
   "source": [
    "# make directory for cleaned dataset\n",
    "output_clean_dir = expand_outdir_and_mkdir(os.path.join(base_dir,\"rpv2-2023-06-en-cleaned\"))\n",
    "# specify text field name and file type\n",
    "input_text_field = \"raw_content\"\n",
    "input_file_type = \"jsonl\""
   ]
  },
  {
   "cell_type": "code",
   "execution_count": 6,
   "id": "47d8a85d-ab50-4917-9cf1-4dfa12bc1a35",
   "metadata": {
    "tags": []
   },
   "outputs": [
    {
     "name": "stdout",
     "output_type": "stream",
     "text": [
      "Writing to disk complete for 37848 partitions\n",
      "Text cleaning took 6349.983360290527 s\n"
     ]
    }
   ],
   "source": [
    "t0 = time.time()\n",
    "# specify clearner\n",
    "cleaner = nemo_curator.Modify(\n",
    "    UnicodeReformatter(), \n",
    "    text_field=input_text_field\n",
    ")\n",
    "\n",
    "# clean dataset and write to disk\n",
    "cleaned_dataset = cleaner(en_dataset)\n",
    "cleaned_dataset.to_json(output_clean_dir, write_to_filename=True)\n",
    "print(f\"Text cleaning took {time.time()-t0} s\")"
   ]
  },
  {
   "cell_type": "markdown",
   "id": "2e304da3",
   "metadata": {},
   "source": [
    "[Optional] Removing intermediate data to save disk space:"
   ]
  },
  {
   "cell_type": "code",
   "execution_count": 9,
   "id": "b7ed20eb-6ed9-481b-bf57-0ff6df27bf71",
   "metadata": {
    "tags": []
   },
   "outputs": [],
   "source": [
    "!rm -rf {base_dir}/rpv2-2023-06-language/data/EN"
   ]
  },
  {
   "cell_type": "markdown",
   "id": "90e16b97",
   "metadata": {},
   "source": [
    "# 5. Deduplication\n",
    "<a id=\"dedup\"></a>\n",
    "\n"
   ]
  },
  {
   "cell_type": "markdown",
   "id": "722ed8f1",
   "metadata": {},
   "source": [
    "## 5.1 Exact Deduplication"
   ]
  },
  {
   "cell_type": "markdown",
   "id": "0b8120a1-100e-4527-b642-00e8ef298f1b",
   "metadata": {},
   "source": [
    "Exact dedup computes a hash for the raw text of each document. Documents with the same hash value will be exact duplicates and will be removed. Curator provides GPU-accelerated exact deduplication using Rapids."
   ]
  },
  {
   "cell_type": "code",
   "execution_count": null,
   "id": "f6dc1754",
   "metadata": {
    "tags": []
   },
   "outputs": [],
   "source": [
    "from nemo_curator.modules import ExactDuplicates\n",
    "\n",
    "def pre_imports():\n",
    "    import cudf  # noqa: F401"
   ]
  },
  {
   "cell_type": "code",
   "execution_count": 3,
   "id": "6532bd31-af79-4d1e-bfb3-5bf432f55ae5",
   "metadata": {
    "tags": []
   },
   "outputs": [
    {
     "name": "stdout",
     "output_type": "stream",
     "text": [
      "Num Workers = 16\n",
      "Pre imports complete\n"
     ]
    }
   ],
   "source": [
    "scheduler_address = os.getenv('SCHEDULER_ADDRESS')\n",
    "gpu_client = get_client(scheduler_address=scheduler_address)\n",
    "print(f\"Num Workers = {get_num_workers(gpu_client)}\", flush=True)\n",
    "\n",
    "gpu_client.run(pre_imports)\n",
    "print(\"Pre imports complete\")"
   ]
  },
  {
   "cell_type": "code",
   "execution_count": 6,
   "id": "0e9af962-b0d7-4012-a05a-c8287f8e62d7",
   "metadata": {
    "tags": []
   },
   "outputs": [],
   "source": [
    "cleaned_dataset_path = os.path.join(base_dir,\"rpv2-2023-06-en-cleaned\")\n",
    "log_dir = expand_outdir_and_mkdir(os.path.join(base_dir, \"logs\"))\n",
    "input_id_field = 'id'\n",
    "input_text_field = 'raw_content'\n",
    "hash_method = 'md5'\n",
    "output_dir = expand_outdir_and_mkdir(os.path.join(base_dir,\"rpv2-2023-06-exact-dedup\"))"
   ]
  },
  {
   "cell_type": "code",
   "execution_count": 7,
   "id": "2d139334-1db2-41db-910f-b2a478824e04",
   "metadata": {
    "tags": []
   },
   "outputs": [
    {
     "name": "stdout",
     "output_type": "stream",
     "text": [
      "Reading 37848 files\n",
      "Exact dedup took:1275.6094808578491\n"
     ]
    }
   ],
   "source": [
    "t0 = time.time()\n",
    "# Read the input dataset from the cleaned dataset dir\n",
    "input_dataset = DocumentDataset.read_json(cleaned_dataset_path, backend='cudf')\n",
    "\n",
    "# Perform exact dedup\n",
    "exact_dups = ExactDuplicates(\n",
    "    logger=log_dir,\n",
    "    id_field=input_id_field,\n",
    "    text_field=input_text_field,\n",
    "    hash_method=hash_method,\n",
    "    cache_dir=output_dir,\n",
    ")\n",
    "duplicates = exact_dups(dataset=input_dataset)\n",
    "print(f\"Exact dedup took:{time.time()-t0}\")\n"
   ]
  },
  {
   "cell_type": "markdown",
   "id": "e34d1ee5-7d04-46a4-a480-8fc865d9a2f2",
   "metadata": {
    "tags": []
   },
   "source": [
    "Exact deduplication found 97,327,867 duplicated documents."
   ]
  },
  {
   "cell_type": "code",
   "execution_count": 9,
   "id": "dd7b6a1d-c06e-4e20-a90e-b7c0a2ab41aa",
   "metadata": {
    "tags": []
   },
   "outputs": [
    {
     "name": "stdout",
     "output_type": "stream",
     "text": [
      "Number of exact duplicated file:97327867\n"
     ]
    }
   ],
   "source": [
    "print(f\"Number of exact duplicated file:{len(duplicates)}\")"
   ]
  },
  {
   "cell_type": "markdown",
   "id": "ddca7f66-4020-4f37-a8dc-200517dde329",
   "metadata": {},
   "source": [
    "Let's see the results of exact dedup:"
   ]
  },
  {
   "cell_type": "code",
   "execution_count": 10,
   "id": "9ef1205a-981f-48d1-8e2e-53762e33a0da",
   "metadata": {
    "tags": []
   },
   "outputs": [
    {
     "data": {
      "text/html": [
       "<div>\n",
       "<style scoped>\n",
       "    .dataframe tbody tr th:only-of-type {\n",
       "        vertical-align: middle;\n",
       "    }\n",
       "\n",
       "    .dataframe tbody tr th {\n",
       "        vertical-align: top;\n",
       "    }\n",
       "\n",
       "    .dataframe thead th {\n",
       "        text-align: right;\n",
       "    }\n",
       "</style>\n",
       "<table border=\"1\" class=\"dataframe\">\n",
       "  <thead>\n",
       "    <tr style=\"text-align: right;\">\n",
       "      <th></th>\n",
       "      <th>id</th>\n",
       "      <th>_hashes</th>\n",
       "    </tr>\n",
       "  </thead>\n",
       "  <tbody>\n",
       "    <tr>\n",
       "      <th>0</th>\n",
       "      <td>rpv2-2023-06-0543500671</td>\n",
       "      <td>5bb014b8aca49d2d2a46925b63c09f7f</td>\n",
       "    </tr>\n",
       "    <tr>\n",
       "      <th>1</th>\n",
       "      <td>rpv2-2023-06-1721200315</td>\n",
       "      <td>0dba141f62e01ffedde20dd6bf28df50</td>\n",
       "    </tr>\n",
       "    <tr>\n",
       "      <th>2</th>\n",
       "      <td>rpv2-2023-06-1989800099</td>\n",
       "      <td>1e33a4ffce3154c8275ed09ff8049e1a</td>\n",
       "    </tr>\n",
       "    <tr>\n",
       "      <th>3</th>\n",
       "      <td>rpv2-2023-06-2578700629</td>\n",
       "      <td>11608d5ffe62efb623abdcb813f0827a</td>\n",
       "    </tr>\n",
       "    <tr>\n",
       "      <th>4</th>\n",
       "      <td>rpv2-2023-06-3538600607</td>\n",
       "      <td>cb72ac618d7a6e60cf7d012c6be82672</td>\n",
       "    </tr>\n",
       "  </tbody>\n",
       "</table>\n",
       "</div>"
      ],
      "text/plain": [
       "                        id                           _hashes\n",
       "0  rpv2-2023-06-0543500671  5bb014b8aca49d2d2a46925b63c09f7f\n",
       "1  rpv2-2023-06-1721200315  0dba141f62e01ffedde20dd6bf28df50\n",
       "2  rpv2-2023-06-1989800099  1e33a4ffce3154c8275ed09ff8049e1a\n",
       "3  rpv2-2023-06-2578700629  11608d5ffe62efb623abdcb813f0827a\n",
       "4  rpv2-2023-06-3538600607  cb72ac618d7a6e60cf7d012c6be82672"
      ]
     },
     "execution_count": 10,
     "metadata": {},
     "output_type": "execute_result"
    }
   ],
   "source": [
    "duplicates_df = duplicates.df\n",
    "duplicates_df.head()"
   ]
  },
  {
   "cell_type": "markdown",
   "id": "c3df3643",
   "metadata": {},
   "source": [
    "We can sort the duplicate cluster by size and see that the largest cluster has 1,819 exact duplicates."
   ]
  },
  {
   "cell_type": "code",
   "execution_count": 17,
   "id": "4ac54290-dc1d-4f60-b768-f162d338ca47",
   "metadata": {
    "tags": []
   },
   "outputs": [
    {
     "data": {
      "text/html": [
       "<div>\n",
       "<style scoped>\n",
       "    .dataframe tbody tr th:only-of-type {\n",
       "        vertical-align: middle;\n",
       "    }\n",
       "\n",
       "    .dataframe tbody tr th {\n",
       "        vertical-align: top;\n",
       "    }\n",
       "\n",
       "    .dataframe thead th {\n",
       "        text-align: right;\n",
       "    }\n",
       "</style>\n",
       "<table border=\"1\" class=\"dataframe\">\n",
       "  <thead>\n",
       "    <tr style=\"text-align: right;\">\n",
       "      <th></th>\n",
       "      <th>count</th>\n",
       "    </tr>\n",
       "    <tr>\n",
       "      <th>_hashes</th>\n",
       "      <th></th>\n",
       "    </tr>\n",
       "  </thead>\n",
       "  <tbody>\n",
       "    <tr>\n",
       "      <th>b7ba44a047ca570585d182d28d1e6bf8</th>\n",
       "      <td>1819</td>\n",
       "    </tr>\n",
       "    <tr>\n",
       "      <th>0469bde3868757d92af369c59992b9d9</th>\n",
       "      <td>1785</td>\n",
       "    </tr>\n",
       "    <tr>\n",
       "      <th>bdc1e82cba718a4717c683bf6a5541bd</th>\n",
       "      <td>1784</td>\n",
       "    </tr>\n",
       "    <tr>\n",
       "      <th>f14149344e6519beaac2590b0535d267</th>\n",
       "      <td>1771</td>\n",
       "    </tr>\n",
       "    <tr>\n",
       "      <th>f88eb7064d8e73c081af0731ba73c451</th>\n",
       "      <td>1765</td>\n",
       "    </tr>\n",
       "  </tbody>\n",
       "</table>\n",
       "</div>"
      ],
      "text/plain": [
       "                                  count\n",
       "_hashes                                \n",
       "b7ba44a047ca570585d182d28d1e6bf8   1819\n",
       "0469bde3868757d92af369c59992b9d9   1785\n",
       "bdc1e82cba718a4717c683bf6a5541bd   1784\n",
       "f14149344e6519beaac2590b0535d267   1771\n",
       "f88eb7064d8e73c081af0731ba73c451   1765"
      ]
     },
     "execution_count": 17,
     "metadata": {},
     "output_type": "execute_result"
    }
   ],
   "source": [
    "duplicates_df.groupby('_hashes') \\\n",
    "             .agg({'id': 'count'}) \\\n",
    "             .rename(columns={'id': 'count'}) \\\n",
    "             .sort_values('count', ascending=False) \\\n",
    "             .head()"
   ]
  },
  {
   "cell_type": "code",
   "execution_count": 13,
   "id": "8b38f5a6-6f48-4081-a717-fb9a1b5e9539",
   "metadata": {
    "tags": []
   },
   "outputs": [
    {
     "data": {
      "text/html": [
       "<div>\n",
       "<style scoped>\n",
       "    .dataframe tbody tr th:only-of-type {\n",
       "        vertical-align: middle;\n",
       "    }\n",
       "\n",
       "    .dataframe tbody tr th {\n",
       "        vertical-align: top;\n",
       "    }\n",
       "\n",
       "    .dataframe thead th {\n",
       "        text-align: right;\n",
       "    }\n",
       "</style>\n",
       "<table border=\"1\" class=\"dataframe\">\n",
       "  <thead>\n",
       "    <tr style=\"text-align: right;\">\n",
       "      <th></th>\n",
       "      <th>id</th>\n",
       "      <th>_hashes</th>\n",
       "    </tr>\n",
       "  </thead>\n",
       "  <tbody>\n",
       "    <tr>\n",
       "      <th>1</th>\n",
       "      <td>rpv2-2023-06-0962900660</td>\n",
       "      <td>b7ba44a047ca570585d182d28d1e6bf8</td>\n",
       "    </tr>\n",
       "    <tr>\n",
       "      <th>5</th>\n",
       "      <td>rpv2-2023-06-2417100276</td>\n",
       "      <td>b7ba44a047ca570585d182d28d1e6bf8</td>\n",
       "    </tr>\n",
       "    <tr>\n",
       "      <th>8</th>\n",
       "      <td>rpv2-2023-06-2936200328</td>\n",
       "      <td>b7ba44a047ca570585d182d28d1e6bf8</td>\n",
       "    </tr>\n",
       "    <tr>\n",
       "      <th>9</th>\n",
       "      <td>rpv2-2023-06-1423100927</td>\n",
       "      <td>b7ba44a047ca570585d182d28d1e6bf8</td>\n",
       "    </tr>\n",
       "    <tr>\n",
       "      <th>16</th>\n",
       "      <td>rpv2-2023-06-2499600613</td>\n",
       "      <td>b7ba44a047ca570585d182d28d1e6bf8</td>\n",
       "    </tr>\n",
       "  </tbody>\n",
       "</table>\n",
       "</div>"
      ],
      "text/plain": [
       "                         id                           _hashes\n",
       "1   rpv2-2023-06-0962900660  b7ba44a047ca570585d182d28d1e6bf8\n",
       "5   rpv2-2023-06-2417100276  b7ba44a047ca570585d182d28d1e6bf8\n",
       "8   rpv2-2023-06-2936200328  b7ba44a047ca570585d182d28d1e6bf8\n",
       "9   rpv2-2023-06-1423100927  b7ba44a047ca570585d182d28d1e6bf8\n",
       "16  rpv2-2023-06-2499600613  b7ba44a047ca570585d182d28d1e6bf8"
      ]
     },
     "execution_count": 13,
     "metadata": {},
     "output_type": "execute_result"
    }
   ],
   "source": [
    "dup_group = duplicates_df[duplicates_df['_hashes'] == 'b7ba44a047ca570585d182d28d1e6bf8'].compute()\n",
    "dup_group.head()"
   ]
  },
  {
   "cell_type": "markdown",
   "id": "5cc83333-b19b-4335-92ef-6bcc29f3d7bf",
   "metadata": {},
   "source": [
    "[Optional] Verify if the documents with the same hash are exactly the same. We can use the ids from the cell output above (ids may change so revise the `dup_ids` as needed):"
   ]
  },
  {
   "cell_type": "code",
   "execution_count": 16,
   "id": "ab1a6018-dead-4d22-b496-87b5afe56e7a",
   "metadata": {
    "tags": []
   },
   "outputs": [
    {
     "name": "stdout",
     "output_type": "stream",
     "text": [
      "Searching for example duplicates with specific IDs took 631.4109137058258 seconds\n"
     ]
    }
   ],
   "source": [
    "t0 = time.time()\n",
    "dup_ids = ['rpv2-2023-06-0962900660', 'rpv2-2023-06-2417100276', 'rpv2-2023-06-2936200328'] \n",
    "dup_examples = input_dataset.df[input_dataset.df['id'].isin(dup_ids)].compute()\n",
    "print(f\"Searching for example duplicates with specific IDs took {time.time()-t0} seconds\")"
   ]
  },
  {
   "cell_type": "code",
   "execution_count": null,
   "id": "a62c96e2-cb2e-40ac-9f94-5aedb32e91c0",
   "metadata": {
    "tags": []
   },
   "outputs": [],
   "source": [
    "dup_examples"
   ]
  },
  {
   "cell_type": "code",
   "execution_count": null,
   "id": "9876a2e1-ba4e-43a9-9cfe-5035c6e98ab2",
   "metadata": {
    "tags": []
   },
   "outputs": [],
   "source": [
    "print('Example duplicate 1\\n' + dup_examples.raw_content.iloc[0])\n",
    "print('\\n\\nExample duplicate 2\\n' + dup_examples.raw_content.iloc[1])\n",
    "print('\\n\\nExample duplicate 3\\n' + dup_examples.raw_content.iloc[2])"
   ]
  },
  {
   "cell_type": "markdown",
   "id": "d0f83e72-ac59-4b45-b0e6-be9144fe935e",
   "metadata": {},
   "source": [
    "Now, we will remove the exact duplicates and write the remaining dataset to disk."
   ]
  },
  {
   "cell_type": "code",
   "execution_count": 5,
   "id": "49aae6f4-bfea-479e-ba3b-dbbc3321ae87",
   "metadata": {
    "tags": []
   },
   "outputs": [
    {
     "name": "stdout",
     "output_type": "stream",
     "text": [
      "Reading 37848 files\n",
      "Reading 1 files\n"
     ]
    }
   ],
   "source": [
    "input_dataset = DocumentDataset.read_json(cleaned_dataset_path, add_filename=True, backend='cudf')\n",
    "duplicates = DocumentDataset.read_parquet(os.path.join(output_dir,\"_exact_duplicates.parquet\"), backend='cudf')\n",
    "duplicates_df = duplicates.df"
   ]
  },
  {
   "cell_type": "code",
   "execution_count": 19,
   "id": "01d8c63a-fa8c-4b26-9978-d162fef8bd2b",
   "metadata": {
    "tags": []
   },
   "outputs": [
    {
     "name": "stdout",
     "output_type": "stream",
     "text": [
      "Writing to disk complete for 37848 partitions\n",
      "Removing exact duplicates took:1563.168622970581\n"
     ]
    }
   ],
   "source": [
    "output_dir = expand_outdir_and_mkdir(os.path.join(base_dir,\"rpv2-2023-06-exact-dup-removed\"))\n",
    "\n",
    "t0 = time.time()\n",
    "docs_to_remove = duplicates_df.map_partitions(\n",
    "    lambda x: x[x._hashes.duplicated(keep=\"first\")]\n",
    ")\n",
    "\n",
    "# When there are few duplicates we can compute the results to a list and use `isin`.\n",
    "result = input_dataset.df[\n",
    "    ~input_dataset.df[input_id_field].isin(\n",
    "        docs_to_remove[input_id_field].compute()\n",
    "    )\n",
    "]\n",
    "\n",
    "write_to_disk(\n",
    "    result,\n",
    "    output_dir,\n",
    "    write_to_filename=True,\n",
    "    output_type='jsonl',\n",
    ")\n",
    "\n",
    "print(f\"Removing exact duplicates took:{time.time()-t0}\")"
   ]
  },
  {
   "cell_type": "markdown",
   "id": "f6ad08cf-f114-4665-b03a-1778347ae636",
   "metadata": {},
   "source": [
    "We can see that exact dedup removed 70,675,782 documents and we now have 1,017,635,738 documents left in the dataset."
   ]
  },
  {
   "cell_type": "code",
   "execution_count": 20,
   "id": "a37ceaa7-9d7c-49ab-a503-abe3be30861e",
   "metadata": {
    "tags": []
   },
   "outputs": [
    {
     "data": {
      "text/plain": [
       "70675782"
      ]
     },
     "execution_count": 20,
     "metadata": {},
     "output_type": "execute_result"
    }
   ],
   "source": [
    "len(docs_to_remove)"
   ]
  },
  {
   "cell_type": "code",
   "execution_count": 21,
   "id": "a018fbae-de99-4624-9027-de0b8b52e236",
   "metadata": {
    "tags": []
   },
   "outputs": [
    {
     "data": {
      "text/plain": [
       "1017635738"
      ]
     },
     "execution_count": 21,
     "metadata": {},
     "output_type": "execute_result"
    }
   ],
   "source": [
    "len(result)"
   ]
  },
  {
   "cell_type": "markdown",
   "id": "fb9fb70d-51ea-48f9-8427-f1a42d049625",
   "metadata": {},
   "source": [
    "## 5.2 Fuzzy Deduplication\n",
    "\n",
    "Fuzzy deduplication aims to find near-duplicated documents in our dataset. Near-duplicated documents are common in web crawl data due to plagiarism and mirror sites. Removing them can help improve the quality of trained models. In many cases, we can skip exact dedup and just perform fuzzy dedup as it will also find the exact duplicates. Thus, we will start with the cleaned dataset for fuzzy dedup.\n",
    "\n",
    "NeMo Curator implements GPU-accelerated Fuzzy Deduplication based on a minhash + LSH algorithm for finding similar documents across the dataset. Specifically, Fuzzy Deduplication includes 4 steps:\n",
    "\n",
    "- Compute minhashes\n",
    "- Locality-Sensitive Hashing (LSH)\n",
    "- Buckets to Edges\n",
    "- Connected components\n"
   ]
  },
  {
   "cell_type": "code",
   "execution_count": 2,
   "id": "750b1c02-2b37-474f-aaa2-2de86ac3a9e7",
   "metadata": {
    "tags": []
   },
   "outputs": [
    {
     "name": "stdout",
     "output_type": "stream",
     "text": [
      "Num Workers = 16\n",
      "Pre imports complete\n"
     ]
    }
   ],
   "source": [
    "def pre_imports():\n",
    "    import cudf  # noqa: F401\n",
    "\n",
    "scheduler_address = os.getenv('SCHEDULER_ADDRESS')\n",
    "gpu_client = get_client(scheduler_address=scheduler_address)\n",
    "print(f\"Num Workers = {get_num_workers(gpu_client)}\", flush=True)\n",
    "\n",
    "gpu_client.run(pre_imports)\n",
    "print(\"Pre imports complete\")"
   ]
  },
  {
   "cell_type": "markdown",
   "id": "eb279812-e11f-4e5e-bc38-cd4189201be9",
   "metadata": {},
   "source": [
    "### 5.2.1 Compute minhashes\n",
    "\n",
    "First, we will compute the minhash signature for each documents. For this purpose, each document will be represented by a set of n-grams. We will apply random hash functions on each element of the set. The minimum hash value generated by each hash function will be recorded and becomes a component of the MinHash signature. Thus, the length of the minhash signature will be the same as the number of hash functions. "
   ]
  },
  {
   "cell_type": "code",
   "execution_count": 9,
   "id": "8ad04e90-a1b6-4881-a29a-dc0c63b026bc",
   "metadata": {
    "tags": []
   },
   "outputs": [],
   "source": [
    "from nemo_curator import MinHash\n",
    "\n",
    "input_data_dir = os.path.join(base_dir,\"rpv2-2023-06-en-cleaned\")\n",
    "seed = 42\n",
    "minhash_length = 260\n",
    "char_ngram = 24\n",
    "log_dir = expand_outdir_and_mkdir(os.path.join(base_dir, \"logs\"))\n",
    "id_field = 'id'\n",
    "text_field = 'raw_content'\n",
    "minshah_output_dir = expand_outdir_and_mkdir(os.path.join(base_dir,\"rpv2-2023-06-minhash\"))"
   ]
  },
  {
   "cell_type": "code",
   "execution_count": 10,
   "id": "a42f11d4-3b53-4d64-8f47-dd834f6e1312",
   "metadata": {
    "tags": []
   },
   "outputs": [
    {
     "name": "stdout",
     "output_type": "stream",
     "text": [
      "Reading 37848 files\n"
     ]
    }
   ],
   "source": [
    "files = get_all_files_paths_under(\n",
    "    root=input_data_dir, recurse_subdirectories=False, keep_extensions=\"jsonl\"\n",
    ")\n",
    "df = read_data(\n",
    "    files,\n",
    "    file_type=\"jsonl\",\n",
    "    backend=\"cudf\",\n",
    "    files_per_partition=1,\n",
    "    add_filename=False,\n",
    ")[[id_field, text_field]]"
   ]
  },
  {
   "cell_type": "code",
   "execution_count": 33,
   "id": "897b88bf-f49f-46a0-b19d-c3688cb056f2",
   "metadata": {
    "tags": []
   },
   "outputs": [
    {
     "name": "stdout",
     "output_type": "stream",
     "text": [
      "Computing minhashes took:5161.864866495132\n"
     ]
    }
   ],
   "source": [
    "t0 = time.time()\n",
    "\n",
    "# Run MinHash() on input data\n",
    "minhasher = MinHash(\n",
    "    seed=seed,\n",
    "    num_hashes=minhash_length,\n",
    "    char_ngrams=char_ngram,\n",
    "    use_64bit_hash=False,\n",
    "    logger=log_dir,\n",
    "    id_field=id_field,\n",
    "    text_field=text_field,\n",
    "    cache_dir=minshah_output_dir\n",
    ")\n",
    "\n",
    "result = minhasher(DocumentDataset(df)).df\n",
    "\n",
    "print(f\"Computing minhashes took:{time.time()-t0}\")"
   ]
  },
  {
   "cell_type": "markdown",
   "id": "8a198426-29d2-4e60-9468-e2839d634d18",
   "metadata": {},
   "source": [
    "We can see some example outputs from the minhash computation."
   ]
  },
  {
   "cell_type": "code",
   "execution_count": 12,
   "id": "7e5358f6-12c5-4ffb-ad0d-19af893670ca",
   "metadata": {
    "tags": []
   },
   "outputs": [
    {
     "data": {
      "text/html": [
       "<div>\n",
       "<style scoped>\n",
       "    .dataframe tbody tr th:only-of-type {\n",
       "        vertical-align: middle;\n",
       "    }\n",
       "\n",
       "    .dataframe tbody tr th {\n",
       "        vertical-align: top;\n",
       "    }\n",
       "\n",
       "    .dataframe thead th {\n",
       "        text-align: right;\n",
       "    }\n",
       "</style>\n",
       "<table border=\"1\" class=\"dataframe\">\n",
       "  <thead>\n",
       "    <tr style=\"text-align: right;\">\n",
       "      <th></th>\n",
       "      <th>id</th>\n",
       "      <th>_minhash_signature</th>\n",
       "    </tr>\n",
       "  </thead>\n",
       "  <tbody>\n",
       "    <tr>\n",
       "      <th>0</th>\n",
       "      <td>rpv2-2023-06-0000000000</td>\n",
       "      <td>[56978, 157261, 839276, 103231, 51779, 396833,...</td>\n",
       "    </tr>\n",
       "    <tr>\n",
       "      <th>1</th>\n",
       "      <td>rpv2-2023-06-0000100000</td>\n",
       "      <td>[4644772, 2991701, 2571423, 12369524, 50603761...</td>\n",
       "    </tr>\n",
       "    <tr>\n",
       "      <th>2</th>\n",
       "      <td>rpv2-2023-06-0000200000</td>\n",
       "      <td>[1312196, 17635, 1520869, 3337920, 2052016, 10...</td>\n",
       "    </tr>\n",
       "    <tr>\n",
       "      <th>3</th>\n",
       "      <td>rpv2-2023-06-0000300000</td>\n",
       "      <td>[5374828, 2268627, 4903126, 2134671, 1828983, ...</td>\n",
       "    </tr>\n",
       "    <tr>\n",
       "      <th>4</th>\n",
       "      <td>rpv2-2023-06-0000400000</td>\n",
       "      <td>[4999022, 2320370, 2068984, 3469276, 621627, 5...</td>\n",
       "    </tr>\n",
       "  </tbody>\n",
       "</table>\n",
       "</div>"
      ],
      "text/plain": [
       "                        id                                 _minhash_signature\n",
       "0  rpv2-2023-06-0000000000  [56978, 157261, 839276, 103231, 51779, 396833,...\n",
       "1  rpv2-2023-06-0000100000  [4644772, 2991701, 2571423, 12369524, 50603761...\n",
       "2  rpv2-2023-06-0000200000  [1312196, 17635, 1520869, 3337920, 2052016, 10...\n",
       "3  rpv2-2023-06-0000300000  [5374828, 2268627, 4903126, 2134671, 1828983, ...\n",
       "4  rpv2-2023-06-0000400000  [4999022, 2320370, 2068984, 3469276, 621627, 5..."
      ]
     },
     "execution_count": 12,
     "metadata": {},
     "output_type": "execute_result"
    }
   ],
   "source": [
    "result.head()"
   ]
  },
  {
   "cell_type": "markdown",
   "id": "ec27e094-c097-48e3-aeae-446acc01b965",
   "metadata": {},
   "source": [
    "### 5.2.2 Minhash LSH"
   ]
  },
  {
   "cell_type": "markdown",
   "id": "dcc1c210-2670-48b7-90d7-8105e274e1a8",
   "metadata": {},
   "source": [
    "LSH() implements LSH algorithm which includes the following steps:\n",
    "\n",
    "- Divide the minhash signature array into X different portions.\n",
    "\n",
    "- For each portions, hash the minhash values into buckets. One document will be assigned to X buckets.\n",
    "\n",
    "- Documents within the same bucket will be deemed similar. Since every document will be assigned X buckets and as long as two documents share 1 or more buckets they are deemed similar, the result of LSH will have more false positive as compared to false negative. The false positive cases will be filtered in following modules, namely jaccard compute."
   ]
  },
  {
   "cell_type": "code",
   "execution_count": 14,
   "id": "89b62629-6d54-43ce-8995-49a89d89859f",
   "metadata": {
    "tags": []
   },
   "outputs": [],
   "source": [
    "from nemo_curator import LSH\n",
    "\n",
    "lsh_input_dir = os.path.join(base_dir,\"rpv2-2023-06-minhash\")\n",
    "id_field = 'id'\n",
    "output_bucket_dir = expand_outdir_and_mkdir(os.path.join(base_dir,\"fuzzy-dedup-output-2023-06\"))\n",
    "num_bands = 20\n",
    "buckets_per_shuffle = 1\n",
    "minhash_field = '_minhash_signature'\n",
    "minhash_length = 260\n",
    "log_dir = os.path.join(base_dir, \"logs\")"
   ]
  },
  {
   "cell_type": "code",
   "execution_count": 3,
   "id": "7ccb7591-e5ef-482a-b226-a612641f90d0",
   "metadata": {
    "tags": []
   },
   "outputs": [
    {
     "name": "stdout",
     "output_type": "stream",
     "text": [
      "LSH took 6116.864866495132 s\n"
     ]
    }
   ],
   "source": [
    "t0 = time.time()\n",
    "\n",
    "#Load MinHash output\n",
    "df = dask_cudf.read_parquet(lsh_input_dir, blocksize=\"2GB\", aggregate_files=True)\n",
    "\n",
    "lsh = LSH(\n",
    "    cache_dir=output_bucket_dir,\n",
    "    num_hashes=minhash_length,\n",
    "    num_buckets=num_bands,\n",
    "    buckets_per_shuffle=buckets_per_shuffle,\n",
    "    id_fields=id_field,\n",
    "    minhash_field=minhash_field,\n",
    "    logger=log_dir,\n",
    ")\n",
    "\n",
    "lsh_result = lsh(DocumentDataset(df))\n",
    "print(f\"LSH took {time.time()-t0} s\")"
   ]
  },
  {
   "cell_type": "code",
   "execution_count": null,
   "id": "0d14ba2f-cfb8-448e-9bb8-34af6005ba15",
   "metadata": {
    "tags": []
   },
   "outputs": [],
   "source": [
    "lsh_result.df.head()"
   ]
  },
  {
   "cell_type": "markdown",
   "id": "8dd9dbc9",
   "metadata": {},
   "source": [
    "### 5.2.3 Buckets to Edges\n",
    "\n",
    "`BucketsToEdges` is designed to take the bucket information from the output of LSH and create an edgelist dataset where documents with the same `_bucket_id` are connected with an edge between them. This edgelist can then be passed on the connected components to identify groups of similar documents across buckets. Since the false positive check is skipped all documents within a bucket are considered to be duplicates of each other and assigned a jaccard similarity of 1.0 to avoid edge removal during the next step."
   ]
  },
  {
   "cell_type": "code",
   "execution_count": null,
   "id": "7985cf1a-9d88-4844-8ce4-e68d9792118c",
   "metadata": {
    "tags": []
   },
   "outputs": [],
   "source": [
    "from nemo_curator import BucketsToEdges\n",
    "\n",
    "id_field = 'id'\n",
    "\n",
    "cache_dir = os.path.join(base_dir, \"fuzzy-dedup-output-2023-06\")\n",
    "input_bucket_path = os.path.join(cache_dir,\"_buckets.parquet\")\n",
    "input_bucket_field = '_bucket_id'\n",
    "log_dir = os.path.join(base_dir, \"logs\")"
   ]
  },
  {
   "cell_type": "code",
   "execution_count": null,
   "id": "a0700327-5171-4673-8ded-c9f43492f582",
   "metadata": {
    "tags": []
   },
   "outputs": [],
   "source": [
    "t0 = time.time()\n",
    "\n",
    "# Read \"_buckets.parquet\"\n",
    "ddf_bk = DocumentDataset.read_parquet(\n",
    "    input_bucket_path, \n",
    "    backend=\"cudf\"\n",
    ")\n",
    "\n",
    "#Run _MapBuckets()\n",
    "buckets_to_edges = BucketsToEdges(\n",
    "    cache_dir=cache_dir,\n",
    "    id_fields=id_field,\n",
    "    bucket_field=input_bucket_field, \n",
    "    logger=log_dir,\n",
    ")\n",
    "\n",
    "edgelist_df = buckets_to_edges(ddf_bk)\n",
    "\n",
    "\n",
    "print(f\"Buckets to Edgelist took {time.time()-t0} s\")"
   ]
  },
  {
   "cell_type": "code",
   "execution_count": null,
   "id": "3a986f76-191e-436d-9df3-bb68dc78d365",
   "metadata": {
    "tags": []
   },
   "outputs": [],
   "source": [
    "edgelist_df.head()"
   ]
  },
  {
   "cell_type": "markdown",
   "id": "fb9e1287-bd19-4728-a4c8-b92b39ca1fcc",
   "metadata": {},
   "source": [
    "### 5.2.4 Connected Component\n",
    "\n",
    "After all buckets were processed and duplicates (at the threshold) were approximately discovered,\n",
    "we constructed a sparse document graph and found the connected components therein (using scipy). Each\n",
    "connected component represents a set of documents that we consider similar enough to be duplicates, and\n",
    "from which we select a single representative."
   ]
  },
  {
   "cell_type": "code",
   "execution_count": null,
   "id": "f9aeb619-3fab-4a18-b582-bccae3eefd17",
   "metadata": {
    "tags": []
   },
   "outputs": [],
   "source": [
    "from nemo_curator import ConnectedComponents\n",
    "\n",
    "cache_dir = expand_outdir_and_mkdir(\n",
    "    os.path.join(base_dir, \"fuzzy-dedup-output-2023-06/cc-cache\")\n",
    ")\n",
    "edgelist_path = os.path.join(base_dir, \"fuzzy-dedup-output-2023-06/jaccard_similarity_results.parquet\")\n",
    "id_field = 'id'\n",
    "\n",
    "output_path = expand_outdir_and_mkdir(\n",
    "    os.path.join(base_dir, \"fuzzy-dedup-output-2023-06/connected_components.parquet\")\n",
    ")"
   ]
  },
  {
   "cell_type": "code",
   "execution_count": null,
   "id": "6bee85f3-5477-4b9c-b606-7bbbefbe6cfc",
   "metadata": {
    "tags": []
   },
   "outputs": [],
   "source": [
    "t0 = time.time()\n",
    "components_stage = ConnectedComponents(\n",
    "    cache_dir=cache_dir,\n",
    "    jaccard_pairs_path=edgelist_path,\n",
    "    id_column=id_field,\n",
    ")\n",
    "components_stage.cc_workflow(output_path=output_path)\n",
    "print(f\"Connected Component took {time.time()-t0} seconds\")"
   ]
  },
  {
   "cell_type": "markdown",
   "id": "15214dcf-ff49-439e-b3d7-d8666d081027",
   "metadata": {},
   "source": [
    "Let's check the results of connected components step. We can see that 239,037,733 are identified as duplicates to be removed."
   ]
  },
  {
   "cell_type": "code",
   "execution_count": 5,
   "id": "94e8126d-af15-4182-98cd-10df06e9778e",
   "metadata": {},
   "outputs": [
    {
     "name": "stdout",
     "output_type": "stream",
     "text": [
      "num of docs to remove = 239037733\n"
     ]
    }
   ],
   "source": [
    "output_path = os.path.join(base_dir, \"fuzzy-dedup-output-2023-06/connected_components.parquet\")\n",
    "cc_result = dask_cudf.read_parquet(output_path, split_row_groups=False).repartition(npartitions=1)\n",
    "\n",
    "# Set 'group' as the index and shuffle to ensure all same 'group' values are in the same partition\n",
    "cc_result = cc_result.set_index('group', shuffle='tasks')\n",
    "\n",
    "# Define a function to assign cumulative counts and filter duplicates\n",
    "def assign_cumcount(df):\n",
    "    df['cumcount'] = df.groupby(level=0).cumcount()\n",
    "    df = df[df['cumcount'] >= 1]\n",
    "    df = df.drop(columns=['cumcount'])\n",
    "    return df\n",
    "\n",
    "# Find duplicates by applying the function to each partition\n",
    "docs_to_remove = cc_result.map_partitions(assign_cumcount, meta=cc_result)\n",
    "\n",
    "# Reset the index\n",
    "docs_to_remove = docs_to_remove.reset_index()\n",
    "\n",
    "docs_to_remove = docs_to_remove[[\"id\"]]\n",
    "docs_to_remove = docs_to_remove.rename(columns={\"id\":\"to_remove_doc_id\"})\n",
    "docs_to_remove = docs_to_remove.reset_index(drop=True).persist()\n",
    "_ = wait(docs_to_remove)\n",
    "del _ \n",
    "\n",
    "print(\"num of docs to remove =\", len(docs_to_remove))"
   ]
  },
  {
   "cell_type": "markdown",
   "id": "568ee0b5-f2dd-4d34-917f-56f4211a36fe",
   "metadata": {},
   "source": [
    "We can examine the size of the duplicate clusters. The largest cluster has 775,379 near duplicates."
   ]
  },
  {
   "cell_type": "code",
   "execution_count": 7,
   "id": "cae7f166-836a-4c21-bff2-7453254956b7",
   "metadata": {
    "tags": []
   },
   "outputs": [
    {
     "data": {
      "text/html": [
       "<div>\n",
       "<style scoped>\n",
       "    .dataframe tbody tr th:only-of-type {\n",
       "        vertical-align: middle;\n",
       "    }\n",
       "\n",
       "    .dataframe tbody tr th {\n",
       "        vertical-align: top;\n",
       "    }\n",
       "\n",
       "    .dataframe thead th {\n",
       "        text-align: right;\n",
       "    }\n",
       "</style>\n",
       "<table border=\"1\" class=\"dataframe\">\n",
       "  <thead>\n",
       "    <tr style=\"text-align: right;\">\n",
       "      <th></th>\n",
       "      <th>count</th>\n",
       "    </tr>\n",
       "    <tr>\n",
       "      <th>group</th>\n",
       "      <th></th>\n",
       "    </tr>\n",
       "  </thead>\n",
       "  <tbody>\n",
       "    <tr>\n",
       "      <th>350652173</th>\n",
       "      <td>775379</td>\n",
       "    </tr>\n",
       "    <tr>\n",
       "      <th>93521324</th>\n",
       "      <td>493227</td>\n",
       "    </tr>\n",
       "    <tr>\n",
       "      <th>24</th>\n",
       "      <td>112861</td>\n",
       "    </tr>\n",
       "    <tr>\n",
       "      <th>319292355</th>\n",
       "      <td>96224</td>\n",
       "    </tr>\n",
       "    <tr>\n",
       "      <th>70141069</th>\n",
       "      <td>67474</td>\n",
       "    </tr>\n",
       "  </tbody>\n",
       "</table>\n",
       "</div>"
      ],
      "text/plain": [
       "            count\n",
       "group            \n",
       "350652173  775379\n",
       "93521324   493227\n",
       "24         112861\n",
       "319292355   96224\n",
       "70141069    67474"
      ]
     },
     "execution_count": 7,
     "metadata": {},
     "output_type": "execute_result"
    }
   ],
   "source": [
    "cc_grouped = cc_result.groupby('group').agg({'id': 'count'}).rename(columns={'id': 'count'}).sort_values('count', ascending=False).compute()\n",
    "cc_grouped.head()"
   ]
  },
  {
   "cell_type": "markdown",
   "id": "0def7323-3d2c-4861-9b7e-a1e296ccf329",
   "metadata": {},
   "source": [
    "[Optional] Verify if fuzzy duplicates are similar. For example, we can look into the largest group \"350652173\"."
   ]
  },
  {
   "cell_type": "code",
   "execution_count": null,
   "id": "e22cb491-c2ab-4ec4-8313-ae2bcd66a352",
   "metadata": {
    "tags": []
   },
   "outputs": [],
   "source": [
    "dup_group = cc_result.loc[350652173].compute()\n",
    "dup_group.head()"
   ]
  },
  {
   "cell_type": "markdown",
   "id": "170c1cf4-8cb9-4f10-aab3-acfdaa9e5b16",
   "metadata": {},
   "source": [
    "We will examine the first five documents in this cluster:"
   ]
  },
  {
   "cell_type": "code",
   "execution_count": 4,
   "id": "00cf923e-fd4e-41b9-a00f-801c186ac70e",
   "metadata": {
    "tags": []
   },
   "outputs": [
    {
     "name": "stdout",
     "output_type": "stream",
     "text": [
      "Reading 37848 files\n"
     ]
    }
   ],
   "source": [
    "# read input dataset\n",
    "input_data_dir = os.path.join(base_dir, \"rpv2-2023-06-en-cleaned\")\n",
    "input_dataset = DocumentDataset.read_json(input_data_dir, add_filename=True)"
   ]
  },
  {
   "cell_type": "markdown",
   "id": "9772bf71-9e18-4e59-b9f8-ebd9053c79b0",
   "metadata": {},
   "source": [
    "Let's visualize the content of these documents and see if they are similar (ids may change so revise the `dup_ids` as needed)."
   ]
  },
  {
   "cell_type": "code",
   "execution_count": 10,
   "id": "e3cc167f-30f8-470d-99e3-0a2d916d46bf",
   "metadata": {
    "tags": []
   },
   "outputs": [
    {
     "name": "stdout",
     "output_type": "stream",
     "text": [
      "Searching for near duplicate examples with specific IDs took 610.5046670436859 seconds\n"
     ]
    }
   ],
   "source": [
    "t0 = time.time()\n",
    "dup_ids = [\n",
    "    'rpv2-2023-06-1285625132',\n",
    "    'rpv2-2023-06-2033200488',\n",
    "    'rpv2-2023-06-0428016172',\n",
    "    'rpv2-2023-06-1268721963',\n",
    "    'rpv2-2023-06-1285428574'\n",
    "] \n",
    "dup_examples = input_dataset.df[input_dataset.df['id'].isin(dup_ids)].compute()\n",
    "print(f\"Searching for near duplicate examples with specific IDs took {time.time()-t0} seconds\")"
   ]
  },
  {
   "cell_type": "code",
   "execution_count": null,
   "id": "655a4b3e-8a48-441c-8e12-9b2d287b79ec",
   "metadata": {
    "tags": []
   },
   "outputs": [],
   "source": [
    "dup_examples"
   ]
  },
  {
   "cell_type": "code",
   "execution_count": null,
   "id": "49b1b00a-501e-4d49-a93b-60a5c8ae87d2",
   "metadata": {
    "tags": []
   },
   "outputs": [],
   "source": [
    "print('Example duplicate 1\\n' + dup_examples.raw_content.iloc[0])\n",
    "print('\\n\\nExample duplicate 2\\n' + dup_examples.raw_content.iloc[1])\n",
    "print('\\n\\nExample duplicate 3\\n' + dup_examples.raw_content.iloc[2])\n",
    "print('\\n\\nExample duplicate 4\\n' + dup_examples.raw_content.iloc[3])\n",
    "print('\\n\\nExample duplicate 4\\n' + dup_examples.raw_content.iloc[4])"
   ]
  },
  {
   "cell_type": "markdown",
   "id": "c428e09c-5442-4908-8888-4e62994e4c5c",
   "metadata": {},
   "source": [
    "### 5.2.5 Duplicates Removal"
   ]
  },
  {
   "cell_type": "markdown",
   "id": "f2e01b84-07cc-45a3-9dde-97884d1922a3",
   "metadata": {},
   "source": [
    "Next, we will proceed to remove the duplicates identified from the dataset."
   ]
  },
  {
   "cell_type": "code",
   "execution_count": 3,
   "id": "7cde97c5-cfaa-4096-8d9f-1ffa19c4adb2",
   "metadata": {
    "tags": []
   },
   "outputs": [
    {
     "name": "stdout",
     "output_type": "stream",
     "text": [
      "Reading 37848 files\n"
     ]
    }
   ],
   "source": [
<<<<<<< HEAD
    "t0 = time.time()\n",
    "components_stage = ConnectedComponents(\n",
    "    cache_dir=cache_dir,\n",
    "    jaccard_pairs_path=jaccard_pairs_path,\n",
    "    id_column=id_field,\n",
    "    jaccard_threshold=jaccard_threshold,\n",
    ")\n",
    "components_stage(output_path=output_path)\n",
    "print(f\"Connected Component took {time.time()-t0} seconds\")"
=======
    "\n",
    "input_dataset = DocumentDataset.read_json(os.path.join(base_dir, \"rpv2-2023-06-en-cleaned\"), backend=\"cudf\")\n",
    "input_df = input_dataset.df[['raw_content','id']]"
>>>>>>> df96e3a9
   ]
  },
  {
   "cell_type": "markdown",
   "id": "99e50a79-18b0-4d1b-bab0-cfd1ec9b62fd",
   "metadata": {},
   "source": [
    "Then, we will perform a merge between the `input_df` and the `docs_to_remove` on the IDs and drop the fuzzy duplicates."
   ]
  },
  {
   "cell_type": "code",
   "execution_count": 6,
   "id": "f819d1d3-c4c0-4288-b190-86276d221050",
   "metadata": {
    "tags": []
   },
   "outputs": [
    {
     "name": "stdout",
     "output_type": "stream",
     "text": [
      "Removing duplicates and writing deduped dataset took 1241.3191509246826 seconds\n"
     ]
    }
   ],
   "source": [
    "dedup_output_dir = expand_outdir_and_mkdir(os.path.join(base_dir, \"rpv2-2023-06-deduped\"))\n",
    "deduped_df = input_df.merge(docs_to_remove,\n",
    "                             left_on=['id'],\n",
    "                             right_on=[\"to_remove_doc_id\"],\n",
    "                             how='left')\n",
    "\n",
    "deduped_df = deduped_df[deduped_df['to_remove_doc_id'].isna()].drop(columns=['to_remove_doc_id']).reset_index(drop=True)\n",
    "\n",
    "t0 = time.time()\n",
    "deduped_df.to_parquet(dedup_output_dir)\n",
    "print(f\"Removing duplicates and writing deduped dataset took {time.time()-t0} seconds\")"
   ]
  },
  {
   "cell_type": "markdown",
   "id": "f987b1ac-c8e3-45f8-8e9b-32befc6667aa",
   "metadata": {},
   "source": [
    "To verify the results, we can confirm that we have 849,273,787 documents left compared to 1,088,311,520 in the input dataset, essentially removing 239,037,733 duplicates."
   ]
  },
  {
   "cell_type": "code",
   "execution_count": 6,
   "id": "cf56c9ca-27cb-4f03-921b-685d523cf43e",
   "metadata": {
    "tags": []
   },
   "outputs": [
    {
     "data": {
      "text/plain": [
       "849273787"
      ]
     },
     "execution_count": 6,
     "metadata": {},
     "output_type": "execute_result"
    }
   ],
   "source": [
    "len(deduped_df)"
   ]
  },
  {
   "cell_type": "code",
   "execution_count": 7,
   "id": "19f96f15-1ac6-40ab-9e04-1586531bb55f",
   "metadata": {
    "tags": []
   },
   "outputs": [
    {
     "data": {
      "text/plain": [
       "1088311520"
      ]
     },
     "execution_count": 7,
     "metadata": {},
     "output_type": "execute_result"
    }
   ],
   "source": [
    "len(input_df)"
   ]
  },
  {
   "cell_type": "markdown",
   "id": "cdc6350e-2363-4b13-ac67-0cbc23ad981d",
   "metadata": {},
   "source": [
    "## 5.3 Inter-snapshot Deduplication"
   ]
  },
  {
   "cell_type": "markdown",
   "id": "888c2b15-961f-4a73-a0a3-15474ae4134c",
   "metadata": {},
   "source": [
    "So far we have deduplicated a single snapshot from rpv2. A pre-training dataset can include multiple snapshots so we will often need to perform inter-snapshot deduplication. For this tutorial, we will demonstrate deduplication across two snapshots as an example.\n",
    "\n",
    "We first performed all the above steps for another snapshot `2023-14` and then combined the two deduped datasets into one and stored them in `rpv2-2023-06-and-14-deduped`.\n",
    "\n",
    "Next, we will perform the fuzzy deduplication on the combined dataset."
   ]
  },
  {
   "cell_type": "markdown",
   "id": "2a1445cc-b69c-4007-8f09-75a8eb8f699c",
   "metadata": {},
   "source": [
    "### 5.3.1 Compute Minhash"
   ]
  },
  {
   "cell_type": "code",
   "execution_count": null,
   "id": "f1461b61-887c-4099-bd9f-32e79dc5fdbb",
   "metadata": {
    "tags": []
   },
   "outputs": [],
   "source": [
    "from nemo_curator import MinHash, LSH, BucketsToEdges, ConnectedComponents\n",
    "\n",
    "from nemo_curator.utils.file_utils import reshard_jsonl"
   ]
  },
  {
   "cell_type": "code",
   "execution_count": 23,
   "id": "efaed1ed-e6d1-4117-9b0b-fe0d20960b60",
   "metadata": {
    "tags": []
   },
   "outputs": [],
   "source": [
    "seed = 42\n",
    "minhash_length = 260\n",
    "char_ngram = 24\n",
    "log_dir = expand_outdir_and_mkdir(os.path.join(base_dir, \"logs\"))\n",
    "id_field = 'id'\n",
    "text_field = 'raw_content'\n",
    "minshah_output_dir = expand_outdir_and_mkdir(os.path.join(base_dir,\"rpv2-2023-06-and-14-minhash\"))"
   ]
  },
  {
   "cell_type": "code",
   "execution_count": 9,
   "id": "b4bf2d09-6601-4bd2-a6f2-f738cffd8885",
   "metadata": {
    "tags": []
   },
   "outputs": [],
   "source": [
    "input_data_dir = os.path.join(base_dir,\"rpv2-2023-06-and-14-deduped\")\n",
    "\n",
    "files = []\n",
    "for file in os.listdir(input_data_dir):\n",
    "    if file.endswith('.part'):\n",
    "        new_file = file.replace('.part', '.jsonl')\n",
    "        old_file_path = os.path.join(input_data_dir, file)\n",
    "        new_file_path = os.path.join(input_data_dir, new_file)\n",
    "        os.rename(old_file_path, new_file_path)\n",
    "    files.append(new_file_path)\n"
   ]
  },
  {
   "cell_type": "code",
   "execution_count": 19,
   "id": "38197174-738e-42a4-a38a-1dbd7d84836d",
   "metadata": {
    "tags": []
   },
   "outputs": [
    {
     "name": "stdout",
     "output_type": "stream",
     "text": [
      "Reading 72797 files\n"
     ]
    }
   ],
   "source": [
    "files = [f for f in files if f.endswith(\".jsonl\")]\n",
    "df = read_data(\n",
    "    files,\n",
    "    file_type=\"jsonl\",\n",
    "    backend=\"cudf\",\n",
    "    files_per_partition=2,\n",
    "    add_filename=False,\n",
    ")[[id_field, text_field]]"
   ]
  },
  {
   "cell_type": "code",
   "execution_count": 24,
   "id": "439add9c-9f51-4481-95cf-456dc5be9fd2",
   "metadata": {
    "tags": []
   },
   "outputs": [
    {
     "name": "stdout",
     "output_type": "stream",
     "text": [
      "Computing minhashes took:6115.702769517899\n"
     ]
    }
   ],
   "source": [
    "t0 = time.time()\n",
    "\n",
    "# Run MinHash() on input data\n",
    "minhasher = MinHash(\n",
    "    seed=seed,\n",
    "    num_hashes=minhash_length,\n",
    "    char_ngrams=char_ngram,\n",
    "    use_64bit_hash=False,\n",
    "    logger=log_dir,\n",
    "    id_field=id_field,\n",
    "    text_field=text_field,\n",
    "    cache_dir=minshah_output_dir\n",
    ")\n",
    "\n",
    "result = minhasher(DocumentDataset(df)).df\n",
    "\n",
    "print(f\"Computing minhashes took:{time.time()-t0}\")"
   ]
  },
  {
   "cell_type": "code",
   "execution_count": 25,
   "id": "1c998d64-54f8-49b0-8e0c-2e5727596e84",
   "metadata": {
    "tags": []
   },
   "outputs": [
    {
     "data": {
      "text/html": [
       "<div>\n",
       "<style scoped>\n",
       "    .dataframe tbody tr th:only-of-type {\n",
       "        vertical-align: middle;\n",
       "    }\n",
       "\n",
       "    .dataframe tbody tr th {\n",
       "        vertical-align: top;\n",
       "    }\n",
       "\n",
       "    .dataframe thead th {\n",
       "        text-align: right;\n",
       "    }\n",
       "</style>\n",
       "<table border=\"1\" class=\"dataframe\">\n",
       "  <thead>\n",
       "    <tr style=\"text-align: right;\">\n",
       "      <th></th>\n",
       "      <th>id</th>\n",
       "      <th>_minhash_signature</th>\n",
       "    </tr>\n",
       "  </thead>\n",
       "  <tbody>\n",
       "    <tr>\n",
       "      <th>0</th>\n",
       "      <td>rpv2-2023-06-0678400000</td>\n",
       "      <td>[36422228, 15993596, 3538361, 16103012, 194100...</td>\n",
       "    </tr>\n",
       "    <tr>\n",
       "      <th>1</th>\n",
       "      <td>rpv2-2023-06-0678500000</td>\n",
       "      <td>[34662, 17635, 1112347, 293654, 313382, 160184...</td>\n",
       "    </tr>\n",
       "    <tr>\n",
       "      <th>2</th>\n",
       "      <td>rpv2-2023-06-0678600000</td>\n",
       "      <td>[15076006, 1801689, 3181854, 2949398, 5699436,...</td>\n",
       "    </tr>\n",
       "    <tr>\n",
       "      <th>3</th>\n",
       "      <td>rpv2-2023-06-0678700000</td>\n",
       "      <td>[13528976, 2438382, 26260517, 26187347, 249748...</td>\n",
       "    </tr>\n",
       "    <tr>\n",
       "      <th>4</th>\n",
       "      <td>rpv2-2023-06-0678800000</td>\n",
       "      <td>[2550974, 157261, 1536526, 1169030, 576861, 10...</td>\n",
       "    </tr>\n",
       "  </tbody>\n",
       "</table>\n",
       "</div>"
      ],
      "text/plain": [
       "                        id                                 _minhash_signature\n",
       "0  rpv2-2023-06-0678400000  [36422228, 15993596, 3538361, 16103012, 194100...\n",
       "1  rpv2-2023-06-0678500000  [34662, 17635, 1112347, 293654, 313382, 160184...\n",
       "2  rpv2-2023-06-0678600000  [15076006, 1801689, 3181854, 2949398, 5699436,...\n",
       "3  rpv2-2023-06-0678700000  [13528976, 2438382, 26260517, 26187347, 249748...\n",
       "4  rpv2-2023-06-0678800000  [2550974, 157261, 1536526, 1169030, 576861, 10..."
      ]
     },
     "execution_count": 25,
     "metadata": {},
     "output_type": "execute_result"
    }
   ],
   "source": [
    "result.head()"
   ]
  },
  {
   "cell_type": "markdown",
   "id": "c2e3af9e-9e03-4950-93c0-92792f9ad24b",
   "metadata": {},
   "source": [
    "### 5.3.2 Minhash LSH"
   ]
  },
  {
   "cell_type": "code",
   "execution_count": 7,
   "id": "b11c2f37-3b78-4e1b-a9ff-4a89b38f3604",
   "metadata": {
    "tags": []
   },
   "outputs": [],
   "source": [
    "lsh_input_dir = os.path.join(base_dir,\"rpv2-2023-06-and-14-minhash\")\n",
    "id_field = 'id'\n",
    "output_bucket_dir = expand_outdir_and_mkdir(os.path.join(base_dir,\"fuzzy-dedup-output-2023-06-and-14\"))\n",
    "num_bands = 20\n",
    "buckets_per_shuffle = 1\n",
    "minhash_field = '_minhash_signature'\n",
    "minhash_length = 260\n",
    "log_dir = os.path.join(base_dir, \"logs\")"
   ]
  },
  {
   "cell_type": "code",
   "execution_count": 8,
   "id": "a243ed7a-9175-488f-8097-5b82c47c5708",
   "metadata": {
    "tags": []
   },
   "outputs": [
    {
     "name": "stdout",
     "output_type": "stream",
     "text": [
      "LSH took 10536.635195493698 s\n"
     ]
    }
   ],
   "source": [
    "t0 = time.time()\n",
    "\n",
    "#Load MinHash output\n",
    "df = dask_cudf.read_parquet(lsh_input_dir, blocksize=\"2GB\", aggregate_files=True)\n",
    "\n",
    "lsh = LSH(\n",
    "    cache_dir=output_bucket_dir,\n",
    "    num_hashes=minhash_length,\n",
    "    num_buckets=num_bands,\n",
    "    buckets_per_shuffle=buckets_per_shuffle,\n",
    "    id_fields=id_field,\n",
    "    minhash_field=minhash_field,\n",
    "    logger=log_dir,\n",
    ")\n",
    "\n",
    "lsh_result = lsh(DocumentDataset(df))\n",
    "print(f\"LSH took {time.time()-t0} s\")"
   ]
  },
  {
   "cell_type": "code",
   "execution_count": null,
   "id": "9ea85033-e275-4b62-8351-6c85ac5ac83b",
   "metadata": {
    "tags": []
   },
   "outputs": [],
   "source": [
    "lsh_result.df.head()"
   ]
  },
  {
   "cell_type": "markdown",
   "id": "ff8c79b8-229f-47ee-9e01-a7bf1f317250",
   "metadata": {},
   "source": [
    "### 5.3.3 Buckets to Edges"
   ]
  },
  {
   "cell_type": "code",
   "execution_count": 6,
   "id": "2cc909e1-e02e-433d-b6c2-e7f82a137438",
   "metadata": {
    "tags": []
   },
   "outputs": [],
   "source": [
    "input_data_paths = [os.path.join(base_dir,\"rpv2-2023-06-and-14-deduped\")]\n",
    "\n",
    "id_field = 'id'\n",
    "cache_dir = os.path.join(base_dir, \"fuzzy-dedup-output-2023-06-and-14\")\n",
    "input_bucket_path = os.path.join(cache_dir,\"_buckets.parquet\")\n",
    "input_bucket_field = '_bucket_id'\n",
    "log_dir = os.path.join(base_dir, \"logs\")"
   ]
  },
  {
   "cell_type": "code",
   "execution_count": null,
   "id": "e4e00d8e-170c-4adf-bf34-1ad1b5275760",
   "metadata": {
    "tags": []
   },
   "outputs": [],
   "source": [
    "t0 = time.time()\n",
    "\n",
    "# Read \"_buckets.parquet\"\n",
    "ddf_bk = DocumentDataset.read_parquet(\n",
    "    input_bucket_path, \n",
    "    backend=\"cudf\"\n",
    ")\n",
    "\n",
    "#Run _MapBuckets()\n",
    "buckets_to_edges = BucketsToEdges(\n",
    "    cache_dir=cache_dir,\n",
    "    id_fields=id_field,\n",
    "    bucket_field=input_bucket_field, \n",
    "    logger=log_dir,\n",
    ")\n",
    "\n",
    "edgelist_df = buckets_to_edges(ddf_bk)\n",
    "\n",
    "\n",
    "print(f\"Buckets to Edgelist took {time.time()-t0} s\")"
   ]
  },
  {
   "cell_type": "code",
   "execution_count": null,
   "id": "f0718d8e-5143-458f-ab59-a440adcde8b8",
   "metadata": {
    "tags": []
   },
   "outputs": [],
   "source": [
    "edgelist_df.head()"
   ]
  },
  {
   "cell_type": "markdown",
   "id": "c2307ab3-6d75-4e96-b2f3-dc180aed06ef",
   "metadata": {},
   "source": [
    "### 5.3.4 Connected Component"
   ]
  },
  {
   "cell_type": "code",
   "execution_count": 5,
   "id": "fd602c6e-39e5-45fe-9031-ea3926d68a68",
   "metadata": {
    "tags": []
   },
   "outputs": [],
   "source": [
    "cache_dir = expand_outdir_and_mkdir(\n",
    "    os.path.join(base_dir, \"fuzzy-dedup-output-2023-06-and-14/cc-cache\")\n",
    ")\n",
    "edgelist_path = os.path.join(base_dir, \"fuzzy-dedup-output-2023-06-and-14/jaccard_similarity_results.parquet\")\n",
    "id_field = 'id'\n",
    "output_path = expand_outdir_and_mkdir(\n",
    "    os.path.join(base_dir, \"fuzzy-dedup-output-2023-06-and-14/connected_components.parquet\")\n",
    ")"
   ]
  },
  {
   "cell_type": "code",
   "execution_count": null,
   "id": "89398db9-d4e6-48ec-bad8-1d5ac553cadd",
   "metadata": {
    "tags": []
   },
   "outputs": [],
   "source": [
    "t0 = time.time()\n",
    "components_stage = ConnectedComponents(\n",
    "    cache_dir=cache_dir,\n",
    "    jaccard_pairs_path=edgelist_path,\n",
    "    id_column=id_field,\n",
    ")\n",
    "components_stage(output_path=output_path)\n",
    "print(f\"Connected Component took {time.time()-t0} seconds\")"
   ]
  },
  {
   "cell_type": "markdown",
   "id": "f5d579d9-0344-45a6-a565-78b1fbeddf9c",
   "metadata": {},
   "source": [
    "### 5.3.5 Duplicates Removal"
   ]
  },
  {
   "cell_type": "markdown",
   "id": "5aa8c531-10ec-448d-8413-f059b796226d",
   "metadata": {},
   "source": [
    "From the outputs of the Connect Component step, we can see that inter-snapshot dedup found 81,764,804 duplicates."
   ]
  },
  {
   "cell_type": "code",
   "execution_count": 4,
   "id": "d2bd2d15-5c09-4fb1-a289-ce228f90713e",
   "metadata": {
    "tags": []
   },
   "outputs": [
    {
     "name": "stdout",
     "output_type": "stream",
     "text": [
      "docs_to_remove 81764804\n"
     ]
    }
   ],
   "source": [
    "output_path = os.path.join(base_dir, \"fuzzy-dedup-output-2023-06-and-14/connected_components.parquet\")\n",
    "cc_result = dask_cudf.read_parquet(output_path, split_row_groups=False).repartition(npartitions=1)\n",
    "\n",
    "# Set 'group' as the index and shuffle to ensure all same 'group' values are in the same partition\n",
    "cc_result = cc_result.set_index('group', shuffle='tasks')\n",
    "\n",
    "# Define a function to assign cumulative counts and filter duplicates\n",
    "def assign_cumcount(df):\n",
    "    df['cumcount'] = df.groupby(level=0).cumcount()\n",
    "    df = df[df['cumcount'] >= 1]\n",
    "    df = df.drop(columns=['cumcount'])\n",
    "    return df\n",
    "\n",
    "# Find duplicates by applying the function to each partition\n",
    "docs_to_remove = cc_result.map_partitions(assign_cumcount, meta=cc_result)\n",
    "\n",
    "# Reset the index\n",
    "docs_to_remove = docs_to_remove.reset_index()\n",
    "\n",
    "docs_to_remove = docs_to_remove[\"id\"]\n",
    "docs_to_remove = docs_to_remove.rename(columns={\"id\":\"to_remove_doc_id\"})\n",
    "docs_to_remove = docs_to_remove.reset_index(drop=True).persist()\n",
    "_ = wait(docs_to_remove)\n",
    "del _ \n",
    "\n",
    "print(\"docs_to_remove\", len(docs_to_remove))"
   ]
  },
  {
   "cell_type": "markdown",
   "id": "2bc75c4d-0eec-496f-b02f-a639b193522f",
   "metadata": {},
   "source": [
    "Before proceeding to duplicates removal, we suggest resharding the data to fix potentially empty partitions due to duplicates removal for single snapshots."
   ]
  },
  {
   "cell_type": "code",
   "execution_count": 10,
   "id": "a6c6d7d6-9db5-4504-9d03-67c7ed69c409",
   "metadata": {
    "tags": []
   },
   "outputs": [
    {
     "name": "stdout",
     "output_type": "stream",
     "text": [
      "Data sharding took:904.7163739204407\n"
     ]
    }
   ],
   "source": [
    "output_resharded_dir = expand_outdir_and_mkdir(os.path.join(base_dir, \"rpv2-2023-06-and-14-deduped-resharded\"))\n",
    "\n",
    "t0 = time.time()\n",
    "reshard_jsonl(\n",
    "    os.path.join(base_dir, \"rpv2-2023-06-and-14-deduped\"),\n",
    "    output_resharded_dir,\n",
    "    output_file_size=\"100M\",\n",
    "    start_index=0,\n",
    "    file_prefix=\"rpv2-2023-06-and-14-deduped\",\n",
    ")\n",
    "print(f\"Data sharding took:{time.time()-t0}\")"
   ]
  },
  {
   "cell_type": "code",
   "execution_count": 5,
   "id": "63546dd3-1560-4b38-91ce-84c004636657",
   "metadata": {
    "tags": []
   },
   "outputs": [
    {
     "name": "stdout",
     "output_type": "stream",
     "text": [
      "Reading 72780 files\n"
     ]
    }
   ],
   "source": [
    "input_dataset = DocumentDataset.read_json(os.path.join(base_dir, \"rpv2-2023-06-and-14-deduped-resharded\"), backend=\"cudf\")\n",
    "input_df = input_dataset.df[['raw_content','id']]"
   ]
  },
  {
   "cell_type": "code",
   "execution_count": 7,
   "id": "88dfe6a9-a463-4d43-9f79-0d3df960961c",
   "metadata": {
    "tags": []
   },
   "outputs": [
    {
     "name": "stdout",
     "output_type": "stream",
     "text": [
      "Removing duplicates and writing deduped dataset took 2084.46063041687 seconds\n"
     ]
    }
   ],
   "source": [
    "dedup_output_dir = expand_outdir_and_mkdir(os.path.join(base_dir, \"/rpv2-2023-06-and-14-inter-deduped\"))\n",
    "deduped_df = input_df.merge(docs_to_remove,\n",
    "                             left_on=['id'],\n",
    "                             right_on=[\"to_remove_doc_id\"],\n",
    "                             how='left')\n",
    "\n",
    "deduped_df = deduped_df[deduped_df['to_remove_doc_id'].isna()].drop(columns=['to_remove_doc_id']).reset_index(drop=True)\n",
    "\n",
    "t0 = time.time()\n",
    "deduped_df.to_parquet(dedup_output_dir)\n",
    "print(f\"Removing duplicates and writing deduped dataset took {time.time()-t0} seconds\")"
   ]
  },
  {
   "cell_type": "markdown",
   "id": "473fea1e-45e5-423c-9187-17867c0ad2a7",
   "metadata": {},
   "source": [
    "We can verify that the deduped dataset has 1,585,546,179 documents, compared to 1,667,310,983 documents befoe dedup."
   ]
  },
  {
   "cell_type": "code",
   "execution_count": 8,
   "id": "d174ea0f-440f-4311-a9c0-d3cc26683a81",
   "metadata": {
    "tags": []
   },
   "outputs": [
    {
     "data": {
      "text/plain": [
       "1585546179"
      ]
     },
     "execution_count": 8,
     "metadata": {},
     "output_type": "execute_result"
    }
   ],
   "source": [
    "len(deduped_df)"
   ]
  },
  {
   "cell_type": "code",
   "execution_count": 9,
   "id": "014e1a79-4967-4392-8cb8-6d822a3f57ca",
   "metadata": {
    "tags": []
   },
   "outputs": [
    {
     "data": {
      "text/plain": [
       "1667310983"
      ]
     },
     "execution_count": 9,
     "metadata": {},
     "output_type": "execute_result"
    }
   ],
   "source": [
    "len(input_df)"
   ]
  },
  {
   "cell_type": "markdown",
   "id": "9b9977f5-fa49-4e63-9057-50fadba58a86",
   "metadata": {},
   "source": [
    "# 6. Quality Filtering\n",
    "<a id=\"filter\"></a>"
   ]
  },
  {
   "cell_type": "markdown",
   "id": "e19b91e6-3156-4a1b-816b-500a54def99d",
   "metadata": {},
   "source": [
    "Web crawled dataset often has low quality documents that we do not want the model to learn from. We can perform quality filtering to remove low quality data. NeMo Curator offers modules for both classifier-based and heuristic-based filtering. In this tutorial, we will perform heuristic filtering using a list of heuristic filters to improve data quality.\n",
    "\n",
    "Curator provides a generic list of heuristic filters but for this tutorial, we only select 10 filters for demo purposes. The selected filters are given in `config/heuristic_filter_en.yaml`.\n",
    "\n",
    "Heuristic filtering in Curator is a cpu module so we will need to use the cpu cluter."
   ]
  },
  {
   "cell_type": "code",
   "execution_count": 2,
   "id": "a1347d09-8bc5-453b-aa4a-4b75c4b3b47a",
   "metadata": {
    "tags": []
   },
   "outputs": [
    {
     "name": "stdout",
     "output_type": "stream",
     "text": [
      "Num Workers = 256\n"
     ]
    }
   ],
   "source": [
    "scheduler_address = os.getenv('SCHEDULER_ADDRESS')\n",
    "cpu_client = get_client(scheduler_address=scheduler_address)\n",
    "print(f\"Num Workers = {get_num_workers(cpu_client)}\", flush=True)"
   ]
  },
  {
   "cell_type": "code",
   "execution_count": null,
   "id": "49273a8b-848f-4f24-a0ba-3c0b478d17cc",
   "metadata": {
    "tags": []
   },
   "outputs": [],
   "source": [
    "from nemo_curator.utils.config_utils import build_filter_pipeline\n",
    "\n",
    "filter_config_file = os.path.join(base_dir, \"config/heuristic_filter_en.yaml\")\n",
    "hf_input_data_dir = os.path.join(base_dir, \"rpv2-2023-06-and-14-inter-deduped\")\n",
    "kept_document_dir =  expand_outdir_and_mkdir(os.path.join(base_dir,'rpv2-2023-06-and-14-heuristic-filtering','hf.parquet'))"
   ]
  },
  {
   "cell_type": "code",
   "execution_count": 4,
   "id": "e5284b6f-c87e-4027-a802-ab08b92610cd",
   "metadata": {
    "tags": []
   },
   "outputs": [
    {
     "name": "stdout",
     "output_type": "stream",
     "text": [
      "Reading 72780 files\n",
      "Writing to disk complete for 72780 partitions\n",
      "Time taken for Heuristic filtering: 5647.508106470108 s\n"
     ]
    }
   ],
   "source": [
    "t0 = time.time()\n",
    "\n",
    "# Load dataset\n",
    "dataset = DocumentDataset.read_parquet(hf_input_data_dir)\n",
    "\n",
    "# construct pipeline from config\n",
    "filter_pipeline = build_filter_pipeline(filter_config_file)\n",
    "\n",
    "# filter data and write to disk\n",
    "filtered_dataset = filter_pipeline(dataset)\n",
    "filtered_dataset.to_parquet(kept_document_dir)\n",
    "\n",
    "print(f\"Time taken for Heuristic filtering: {time.time()-t0} s\")"
   ]
  },
  {
   "cell_type": "markdown",
   "id": "3ce0658a-97f9-412c-8eef-68f6ab0b4be6",
   "metadata": {},
   "source": [
    "After filitering, we have 1,229,679,047 documents left, removing 355,867,132 documents from the deduped dataset."
   ]
  },
  {
   "cell_type": "code",
   "execution_count": 5,
   "id": "5da60070-f78c-43fe-8bc0-fcbd839b7021",
   "metadata": {
    "tags": []
   },
   "outputs": [
    {
     "data": {
      "text/plain": [
       "1229679047"
      ]
     },
     "execution_count": 5,
     "metadata": {},
     "output_type": "execute_result"
    }
   ],
   "source": [
    "len(filtered_dataset)"
   ]
  },
  {
   "cell_type": "markdown",
   "id": "1c92ae5e-7397-4ad9-9dec-cb93eefc3dde",
   "metadata": {},
   "source": [
    "[Optional] Examine example low quality documents:"
   ]
  },
  {
   "cell_type": "code",
   "execution_count": 5,
   "id": "10e4b615-1eaa-4050-b191-28a48166a560",
   "metadata": {
    "tags": []
   },
   "outputs": [],
   "source": [
    "from helper import get_dataframe_complement\n",
    "\n",
    "original_df = dd.read_parquet(hf_input_data_dir)\n",
    "filtered_df = dd.read_parquet(kept_document_dir)\n",
    "removed_df = get_dataframe_complement(original_df, filtered_df)\n",
    "removed_df_example = removed_df.head()"
   ]
  },
  {
   "cell_type": "code",
   "execution_count": null,
   "id": "468233aa-d2a9-4e80-a815-e1a645213c75",
   "metadata": {
    "tags": []
   },
   "outputs": [],
   "source": [
    "print(removed_df_example.raw_content.iloc[0])"
   ]
  },
  {
   "cell_type": "code",
   "execution_count": null,
   "id": "aee129f8-1fc5-401c-aa73-42fb254539c2",
   "metadata": {
    "tags": []
   },
   "outputs": [],
   "source": [
    "print(removed_df_example.raw_content.iloc[1])"
   ]
  },
  {
   "cell_type": "code",
   "execution_count": null,
   "id": "aa60a9b9-9158-43d6-9ea4-1f544c6f816e",
   "metadata": {},
   "outputs": [],
   "source": []
  }
 ],
 "metadata": {
  "kernelspec": {
   "display_name": "Python 3 (ipykernel)",
   "language": "python",
   "name": "python3"
  },
  "language_info": {
   "codemirror_mode": {
    "name": "ipython",
    "version": 3
   },
   "file_extension": ".py",
   "mimetype": "text/x-python",
   "name": "python",
   "nbconvert_exporter": "python",
   "pygments_lexer": "ipython3",
   "version": "3.10.12"
  }
 },
 "nbformat": 4,
 "nbformat_minor": 5
}<|MERGE_RESOLUTION|>--- conflicted
+++ resolved
@@ -1807,7 +1807,7 @@
     "    jaccard_pairs_path=edgelist_path,\n",
     "    id_column=id_field,\n",
     ")\n",
-    "components_stage.cc_workflow(output_path=output_path)\n",
+    "components_stage(output_path=output_path)\n",
     "print(f\"Connected Component took {time.time()-t0} seconds\")"
    ]
   },
@@ -2100,21 +2100,9 @@
     }
    ],
    "source": [
-<<<<<<< HEAD
-    "t0 = time.time()\n",
-    "components_stage = ConnectedComponents(\n",
-    "    cache_dir=cache_dir,\n",
-    "    jaccard_pairs_path=jaccard_pairs_path,\n",
-    "    id_column=id_field,\n",
-    "    jaccard_threshold=jaccard_threshold,\n",
-    ")\n",
-    "components_stage(output_path=output_path)\n",
-    "print(f\"Connected Component took {time.time()-t0} seconds\")"
-=======
     "\n",
     "input_dataset = DocumentDataset.read_json(os.path.join(base_dir, \"rpv2-2023-06-en-cleaned\"), backend=\"cudf\")\n",
     "input_df = input_dataset.df[['raw_content','id']]"
->>>>>>> df96e3a9
    ]
   },
   {
