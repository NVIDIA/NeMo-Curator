# Copyright (c) 2024, NVIDIA CORPORATION.  All rights reserved.
#
# Licensed under the Apache License, Version 2.0 (the "License");
# you may not use this file except in compliance with the License.
# You may obtain a copy of the License at
#
#     http://www.apache.org/licenses/LICENSE-2.0
#
# Unless required by applicable law or agreed to in writing, software
# distributed under the License is distributed on an "AS IS" BASIS,
# WITHOUT WARRANTIES OR CONDITIONS OF ANY KIND, either express or implied.
# See the License for the specific language governing permissions and
# limitations under the License.

import asyncio
import hashlib
import importlib
import os
import re
import secrets
from abc import ABC, abstractmethod
from typing import Any

from tqdm import tqdm

tqdm.pandas()
<<<<<<< HEAD
=======

# from tqdm.dask import TqdmCallback
>>>>>>> 9b1a13cc
import importlib

import dask.array as da
import dask.dataframe as dd
import pandas as pd
from dask.base import normalize_token, tokenize
<<<<<<< HEAD
from distributed import Client
from omegaconf import DictConfig, OmegaConf
from openai import AsyncOpenAI, OpenAI

=======
from dask.diagnostics import ProgressBar
from dask.distributed import get_worker, progress
from distributed import Client
from omegaconf import DictConfig, OmegaConf
from openai import AsyncOpenAI, OpenAI
from tqdm import tqdm

from nemo_curator import AsyncOpenAIClient, OpenAIClient
>>>>>>> 9b1a13cc
from nemo_curator.datasets import DocumentDataset
from nemo_curator.filters.doc_filter import DocumentFilter
from nemo_curator.synthetic import AsyncNemotronGenerator, NemotronGenerator
from nemo_curator.synthetic.generator import SyntheticDataGenerator
from nemo_curator.utils.distributed_utils import load_object_on_worker

config = importlib.import_module(
    "tutorials.nemo-retriever-synthetic-data-generation.config.config"
)
RetrieverEvalSDGConfig = config.RetrieverEvalSDGConfig


# ----------------------------------------------------------------------------80
class RetrieverEvalSetGenerator(SyntheticDataGenerator):
    """
    Main class that generates annotated datasets for retriever evaluation
    Question, Answers are generated for a given document chunk as input
    Datasets are annotated in format of (passage, question, answer) triplets
    """

    def __init__(
        self,
        pipeline_config: RetrieverEvalSDGConfig = None,
    ):
        super().__init__()
        self._name = self.__class__.__name__
        self.cfg = pipeline_config

        self._init_pipeline_params()

    def load_pipeline_config(self, cfg_path: str):
        self.cfg = RetrieverEvalSDGConfig.from_yaml(cfg_path)

    def _validate_config(self):
        return True  # TODO complete this

    def _init_pipeline_params(self):

        if self._validate_config():
            self.sys_prompt = self.cfg.generator_system_prompt
            self.user_prompt_template = self.cfg.generator_user_prompt_template
            self.generator_model = self.cfg.generator_model
            self.generator_model_kwargs = {
                "temperature": self.cfg.temperature,
                "top_p": self.cfg.top_p,
                "max_tokens": self.cfg.max_tokens,
            }
            self.num_qs = self.cfg.num_questions
        else:
            raise Exception("Validation Error: incorrect pipeline config file")

    # ----------------------------------------------------------------------------80

    def _create_generator(self):
        openai_client = OpenAI(
            base_url=self.cfg.base_url,
            api_key=self.cfg.api_key,
        )
        client = OpenAIClient(openai_client)
        generator = NemotronGenerator(client)
        return generator
<<<<<<< HEAD

    def _get_partition_id(self, df: pd.DataFrame, partition_info=None):
        df["partition-id"] = partition_info["number"]
        return df

    def __call__(self, dataset: DocumentDataset) -> DocumentDataset:

        ddf = dataset.df
        ddf = ddf.repartition(npartitions=5)
        ddf["partition-id"] = ""
        ddf = ddf.map_partitions(self._get_partition_id, meta=ddf)
        ddf["llm_response"] = ""
        ddf["qa_pairs"] = ""
        ddf["question"] = ""
        ddf["answer"] = ""
        if "_id" not in ddf.columns:
            ddf["_id"] = ""
        ddf["question-id"] = ""
        ddf["score"] = ""

        ddf = ddf.map_partitions(self._process_on_partition, meta=ddf)
        return DocumentDataset(ddf)

    def _process_on_partition(self, df: pd.DataFrame) -> pd.DataFrame:

        self.generator = load_object_on_worker(
            attr="generator",
            load_object_function=self._create_generator,
            load_object_kwargs={},
        )

        _id = df["partition-id"].iloc[0]
        tqdm.pandas(desc=f"For partition_{_id}")
        df["llm_response"] = df["text"].progress_apply(self.generate)
        df["qa_pairs"] = df["llm_response"].apply(self.parse_response)

        df = df.explode("qa_pairs").reset_index(drop=True)
        df["question"] = df["qa_pairs"].apply(lambda x: x["question"])
=======

    def _get_partition_id(self, df: pd.DataFrame, partition_info=None):
        df["partition-id"] = partition_info["number"]
        return df

    def __call__(self, dataset: DocumentDataset) -> DocumentDataset:

        ddf = dataset.df
        ddf["partition-id"] = ""
        ddf = ddf.map_partitions(self._get_partition_id, meta=ddf)
        ddf["llm_response"] = ""
        ddf["qa_pairs"] = ""
        ddf["question"] = ""
        ddf["answer"] = ""
        if "_id" not in ddf.columns:
            ddf["_id"] = ""
        ddf["question-id"] = ""
        ddf["score"] = ""

        ddf = ddf.map_partitions(self._process_on_partition, meta=ddf)

        return DocumentDataset(ddf)

    def _process_on_partition(self, df: pd.DataFrame) -> pd.DataFrame:

        self.generator = load_object_on_worker(
            attr="generator",
            load_object_function=self._create_generator,
            load_object_kwargs={},
        )
>>>>>>> 9b1a13cc

        _id = df["partition-id"].iloc[0]
        tqdm.pandas(desc=f"For partition_{_id}")

        if "_id" in df.columns:
            df["_id"] = df["_id"].apply(self._check_doc_id)
        else:
            df["_id"] = df["text"].apply(self._get_random_hash)
<<<<<<< HEAD
=======

        df["llm_response"] = df["text"].progress_apply(self.generate)
        df["qa_pairs"] = df["llm_response"].apply(self.parse_response)

        df = df.explode("qa_pairs").reset_index(drop=True)
        df["question"] = df["qa_pairs"].apply(lambda x: x["question"])
>>>>>>> 9b1a13cc

        df["question-id"] = df["question"].apply(self._get_random_hash)
        df["answer"] = df["qa_pairs"].apply(lambda x: x["answer"])
        df["score"] = df["question"].apply(lambda x: 1)

        return df

    # ----------------------------------------------------------------------------80
    def parse_response(self, llm_response: str) -> Any:
        qa_pairs = []
        if llm_response:
            qa_list = llm_response.split("Question")[1:]
            try:
                for qa in qa_list:
                    qas = qa.split("Answer")
                    q = qas[0].split(":")[1].strip()
                    if re.search("Explanation", qas[1]):
                        a = qas[1].split("Explanation")[0].split(":")[1].strip()
                        explanation = qas[1].split("Explanation")[1].strip()
                    else:
                        a = qas[1].split(":")[1].strip()
                    qa_pairs.append({"question": q, "answer": a})
            except Exception as e:
                qa_pairs = [{"question": "", "answer": ""}]
                print(f"error: {e}")
        else:
            qa_pairs = [{"question": "", "answer": ""}]
        return qa_pairs

    # ----------------------------------------------------------------------------80
    def generate(self, doc_text):
        try:
            response = self.generator.generate_closed_qa_instructions(
                document=doc_text,
                prompt_template=self.sys_prompt + "\n" + self.user_prompt_template,
                n_openlines=self.num_qs,
                model=self.generator_model,
                model_kwargs=self.generator_model_kwargs,
            )
        except Exception as e:
            print(f"error: {e}")
            return ""

        return response[0]

    # ----------------------------------------------------------------------------80
    def _get_random_hash(self, question: str):
        """Generate random hash for synthetic question IDs"""
        # Generate a random string
        random_string = secrets.token_hex(16)
        # Generates a secure, random string of 16 bytes hex-encoded

        # Hash the random string using SHA-256
        hash_object = hashlib.sha256(
            random_string.encode()
        )  # Encode the string to bytes
        hex_dig = hash_object.hexdigest()
        return hex_dig

    # ----------------------------------------------------------------------------80
    def _check_doc_id(self, doc_id: Any) -> str:
        if doc_id:
            if str(doc_id) != "nan":
                return str(doc_id)
        return self._get_random_hash("some text")

    def __dask_tokenize__(self):
        return normalize_token(RetrieverEvalSetGenerator)


# ----------------------------------------------------------------------------80<|MERGE_RESOLUTION|>--- conflicted
+++ resolved
@@ -24,23 +24,13 @@
 from tqdm import tqdm
 
 tqdm.pandas()
-<<<<<<< HEAD
-=======
-
-# from tqdm.dask import TqdmCallback
->>>>>>> 9b1a13cc
 import importlib
 
 import dask.array as da
 import dask.dataframe as dd
 import pandas as pd
 from dask.base import normalize_token, tokenize
-<<<<<<< HEAD
-from distributed import Client
-from omegaconf import DictConfig, OmegaConf
-from openai import AsyncOpenAI, OpenAI
-
-=======
+
 from dask.diagnostics import ProgressBar
 from dask.distributed import get_worker, progress
 from distributed import Client
@@ -49,7 +39,6 @@
 from tqdm import tqdm
 
 from nemo_curator import AsyncOpenAIClient, OpenAIClient
->>>>>>> 9b1a13cc
 from nemo_curator.datasets import DocumentDataset
 from nemo_curator.filters.doc_filter import DocumentFilter
 from nemo_curator.synthetic import AsyncNemotronGenerator, NemotronGenerator
@@ -111,46 +100,6 @@
         client = OpenAIClient(openai_client)
         generator = NemotronGenerator(client)
         return generator
-<<<<<<< HEAD
-
-    def _get_partition_id(self, df: pd.DataFrame, partition_info=None):
-        df["partition-id"] = partition_info["number"]
-        return df
-
-    def __call__(self, dataset: DocumentDataset) -> DocumentDataset:
-
-        ddf = dataset.df
-        ddf = ddf.repartition(npartitions=5)
-        ddf["partition-id"] = ""
-        ddf = ddf.map_partitions(self._get_partition_id, meta=ddf)
-        ddf["llm_response"] = ""
-        ddf["qa_pairs"] = ""
-        ddf["question"] = ""
-        ddf["answer"] = ""
-        if "_id" not in ddf.columns:
-            ddf["_id"] = ""
-        ddf["question-id"] = ""
-        ddf["score"] = ""
-
-        ddf = ddf.map_partitions(self._process_on_partition, meta=ddf)
-        return DocumentDataset(ddf)
-
-    def _process_on_partition(self, df: pd.DataFrame) -> pd.DataFrame:
-
-        self.generator = load_object_on_worker(
-            attr="generator",
-            load_object_function=self._create_generator,
-            load_object_kwargs={},
-        )
-
-        _id = df["partition-id"].iloc[0]
-        tqdm.pandas(desc=f"For partition_{_id}")
-        df["llm_response"] = df["text"].progress_apply(self.generate)
-        df["qa_pairs"] = df["llm_response"].apply(self.parse_response)
-
-        df = df.explode("qa_pairs").reset_index(drop=True)
-        df["question"] = df["qa_pairs"].apply(lambda x: x["question"])
-=======
 
     def _get_partition_id(self, df: pd.DataFrame, partition_info=None):
         df["partition-id"] = partition_info["number"]
@@ -181,7 +130,6 @@
             load_object_function=self._create_generator,
             load_object_kwargs={},
         )
->>>>>>> 9b1a13cc
 
         _id = df["partition-id"].iloc[0]
         tqdm.pandas(desc=f"For partition_{_id}")
@@ -190,16 +138,12 @@
             df["_id"] = df["_id"].apply(self._check_doc_id)
         else:
             df["_id"] = df["text"].apply(self._get_random_hash)
-<<<<<<< HEAD
-=======
 
         df["llm_response"] = df["text"].progress_apply(self.generate)
         df["qa_pairs"] = df["llm_response"].apply(self.parse_response)
 
         df = df.explode("qa_pairs").reset_index(drop=True)
         df["question"] = df["qa_pairs"].apply(lambda x: x["question"])
->>>>>>> 9b1a13cc
-
         df["question-id"] = df["question"].apply(self._get_random_hash)
         df["answer"] = df["qa_pairs"].apply(lambda x: x["answer"])
         df["score"] = df["question"].apply(lambda x: 1)
