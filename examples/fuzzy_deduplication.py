--- conflicted
+++ resolved
@@ -66,15 +66,10 @@
 
         fuzzy_dedup_config = FuzzyDuplicatesConfig(
             cache_dir=cache_dir,
-<<<<<<< HEAD
             id_field=id_field,
             text_field=text_field,
-=======
-            id_field=dataset_id_field,
-            text_field=dataset_text_field,
             # Decides whether output of the module is a deduplicated dataset or the IDs of the duplicates
             perform_removal=False,
->>>>>>> a5d1a7b0
             seed=42,
             char_ngrams=24,
             num_buckets=20,
@@ -97,21 +92,7 @@
             print(f"Time taken:{time.time() - t0}s")
             return
 
-<<<<<<< HEAD
-        # By default all duplicate id's and the group they belong to are included in the result
-        # keep 1 document from each group of duplcates and mark the others to remove
-        # https://pandas.pydata.org/pandas-docs/stable/reference/api/pandas.DataFrame.duplicated.html
-        docs_to_remove = duplicates.df.map_partitions(
-            lambda x: x[x.group.duplicated(keep="first")]
-        )
-
-        # When there are few duplicates we can compute the results to a list and use `isin`.
-        result = input_dataset.df[
-            ~input_dataset.df[id_field].isin(docs_to_remove[id_field].compute())
-        ]
-=======
         result = fuzzy_dup.remove(input_dataset, duplicates)
->>>>>>> a5d1a7b0
         write_to_disk(result, output_dir, output_type=filetype)
         print(f"Time taken:{time.time() - t0}s")
 
