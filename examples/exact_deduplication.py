# Copyright (c) 2024, NVIDIA CORPORATION.  All rights reserved.
#
# Licensed under the Apache License, Version 2.0 (the "License");
# you may not use this file except in compliance with the License.
# You may obtain a copy of the License at
#
#     http://www.apache.org/licenses/LICENSE-2.0
#
# Unless required by applicable law or agreed to in writing, software
# distributed under the License is distributed on an "AS IS" BASIS,
# WITHOUT WARRANTIES OR CONDITIONS OF ANY KIND, either express or implied.
# See the License for the specific language governing permissions and
# limitations under the License.

import argparse
import time

from nemo_curator.datasets import DocumentDataset
from nemo_curator.modules import ExactDuplicates
from nemo_curator.utils.distributed_utils import get_client, write_to_disk
from nemo_curator.utils.script_utils import ArgumentHelper


def pre_imports():
    import cudf  # noqa: F401


def main(args):

    dataset_dir = "/path/to/data"
    log_dir = "./"
    output_dir = "./"
    id_field = "id"
    text_field = "text"
    client = get_client(**ArgumentHelper.parse_client_args(args))
    backend = "cudf" if args.device == "gpu" else "pandas"

    if args.device == "gpu":
        client.run(pre_imports)

    t0 = time.time()
    input_dataset = DocumentDataset.read_json(
        dataset_dir, backend=backend, blocksize="1GiB", files_per_partition=None
    )

    exact_dup = ExactDuplicates(
        logger=log_dir,
<<<<<<< HEAD
        id_field=id_field,
        text_field=text_field,
=======
        id_field=dataset_id_field,
        text_field=dataset_text_field,
        # Decides whether output of the module is deduplicated dataset or duplicates
        # If true, you should set cache_dir for performance improvement
        perform_removal=False,
>>>>>>> a5d1a7b0
        # cache_dir=output_dir  # Optionally write the output to disk
    )

    # When perform_removal=False, it will only call .identify_duplicates() and return the list of duplicate IDs.
    # When perform_removal=True, then exact_dup outputs the dataset with the duplicates removed.
    # It will behave by calling .identify_duplicates() and .remove() in sequence.
    duplicates = exact_dup(
        dataset=input_dataset
    )  # or exact_dup.identify_duplicates(input_dataset)

    # If caching, result is a path to the output dataset.
    if isinstance(duplicates, str):
        duplicates = DocumentDataset.read_parquet(duplicates, backend=backend)

    # It's easy to apply dataframe operations to the dataset by using the underlying df.
<<<<<<< HEAD

    # By default all duplicate id's are included in the result
    # keep 1 document from each group of duplcates and mark the others to remove
    # https://pandas.pydata.org/pandas-docs/stable/reference/api/pandas.DataFrame.duplicated.html
    docs_to_remove = duplicates.df.map_partitions(
        lambda x: x[x._hashes.duplicated(keep="first")]
    )

    # When there are few duplicates we can compute the results to a list and use `isin`.
    result = input_dataset.df[
        ~input_dataset.df[id_field].isin(docs_to_remove[id_field].compute())
    ]
=======
    result = exact_dup.remove(input_dataset, duplicates)
>>>>>>> a5d1a7b0
    write_to_disk(result, output_dir, output_type="parquet")
    print(time.time() - t0)


def attach_args(
    parser=argparse.ArgumentParser(
        formatter_class=argparse.ArgumentDefaultsHelpFormatter
    ),
):
    return ArgumentHelper(parser).add_distributed_args()


if __name__ == "__main__":
    main(attach_args().parse_args())<|MERGE_RESOLUTION|>--- conflicted
+++ resolved
@@ -45,16 +45,11 @@
 
     exact_dup = ExactDuplicates(
         logger=log_dir,
-<<<<<<< HEAD
         id_field=id_field,
         text_field=text_field,
-=======
-        id_field=dataset_id_field,
-        text_field=dataset_text_field,
         # Decides whether output of the module is deduplicated dataset or duplicates
         # If true, you should set cache_dir for performance improvement
         perform_removal=False,
->>>>>>> a5d1a7b0
         # cache_dir=output_dir  # Optionally write the output to disk
     )
 
@@ -69,23 +64,8 @@
     if isinstance(duplicates, str):
         duplicates = DocumentDataset.read_parquet(duplicates, backend=backend)
 
-    # It's easy to apply dataframe operations to the dataset by using the underlying df.
-<<<<<<< HEAD
-
-    # By default all duplicate id's are included in the result
-    # keep 1 document from each group of duplcates and mark the others to remove
-    # https://pandas.pydata.org/pandas-docs/stable/reference/api/pandas.DataFrame.duplicated.html
-    docs_to_remove = duplicates.df.map_partitions(
-        lambda x: x[x._hashes.duplicated(keep="first")]
-    )
-
-    # When there are few duplicates we can compute the results to a list and use `isin`.
-    result = input_dataset.df[
-        ~input_dataset.df[id_field].isin(docs_to_remove[id_field].compute())
-    ]
-=======
+    # Remove the duplicates from the input dataset and write to Parquet
     result = exact_dup.remove(input_dataset, duplicates)
->>>>>>> a5d1a7b0
     write_to_disk(result, output_dir, output_type="parquet")
     print(time.time() - t0)
 
